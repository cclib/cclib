# Copyright (c) 2024, the cclib development team
#
# This file is part of cclib (http://cclib.github.io) and is distributed under
# the terms of the BSD 3-Clause License.
"""Tools for identifying, reading and writing files and streams."""

import io
import logging
import os
import pathlib
import typing
import warnings
from typing import Optional, Union

# from cclib.io import (
#    cjsonreader,
#    cjsonwriter,
#    cmlwriter,
#    moldenwriter,
#    wfxwriter,
#    xyzreader,
#    xyzwriter,
# )
# from cclib.parser import data, logfileparser
from cclib.driver import ccDriver
from cclib.file_handler import FileHandler

# _has_cclib2openbabel = find_package("openbabel")
# if _has_cclib2openbabel:
#    from cclib.bridge import cclib2openbabel

# _has_pandas = find_package("pandas")
# if _has_pandas:
#    import pandas as pd

# Parser choice is triggered by certain phrases occurring the logfile. Where these
# strings are unique, we can set the parser and break. In other cases, the situation
# is a little but more complicated. Here are the exceptions:
#   1. The GAMESS trigger also works for GAMESS-UK files, so we can't break
#      after finding GAMESS in case the more specific phrase is found.
#   2. Molpro log files don't have the program header, but always contain
#      the generic string 1PROGRAM, so don't break here either to be cautious.
#   3. "MOPAC" is used in some packages like GAMESS, so match MOPAC20##
#
# The triggers are defined by the tuples in the list below like so:
#   (parser, phrases, flag whether we should break)

# readerclasses = {"cjson": cjsonreader.CJSON, "json": cjsonreader.CJSON, "xyz": xyzreader.XYZ}

# writerclasses = {
#     "cjson": cjsonwriter.CJSON,
#     "json": cjsonwriter.CJSON,
#     "cml": cmlwriter.CML,
#     "molden": moldenwriter.MOLDEN,
#     "wfx": wfxwriter.WFXWriter,
#     "xyz": xyzwriter.XYZ,
# }


class UnknownOutputFormatError(Exception):
    """Raised when an unknown output format is encountered."""


# def is_xyz(inputfile: FileWrapper) -> bool:
#     """Is the given inputfile actually an XYZ file?

#     The only way to determine this without reading the entire file is to
#     inspect the file extension.
#     """
#     return (
#         len(inputfile.filenames) == 1
#         and os.path.splitext(inputfile.filenames[0])[1].lower() == ".xyz"
#     )


# def guess_filetype(inputfile) -> Optional[logfileparser.Logfile]:
#     """Try to guess the filetype by searching for trigger strings."""
#     filetype = None
#     logger = logging.getLogger("cclib")
#     try:
#         if isinstance(inputfile, FileWrapper) and is_xyz(inputfile):
#             logger.info("Found XYZ file based on file extension")
#             return filetype
#         for line in inputfile:
#             for parser, phrases, do_break in triggers:
#                 if all([line.lower().find(p.lower()) >= 0 for p in phrases]):
#                     filetype = parser
#                     if do_break:
#                         return filetype
#     except Exception:
#         # guess_filetype() is expected to be quiet by default...
#         logger.error("Failed to determine log file type", exc_info=True)

#     return filetype


# def sort_turbomole_outputs(fileinputs):
#     """
#     Sorts a list of inputs (or list of log files) according to the order
#     required by the Turbomole parser for correct parsing. Unrecognised
#     files are appended to the end of the list in the same order they are
#     given.

#     This function has been deprecated as of version 1.8; use:
#     cclib.parser.turbomoleparser.Turbomole.sort_input() instead

#     Inputs:
#       filelist - a list of Turbomole log files needed to be parsed.
#     Returns:
#       sorted_list - a sorted list of Turbomole files needed for proper parsing.
#     """
#     warnings.warn(
#         "sort_turbomole_outputs() has been deprecated as of v1.8; use: "
#         + "cclib.parser.turbomoleparser.Turbomole.sort_input() instead"
#     )
#     return Turbomole.sort_input(fileinputs)


def ccread(
    source: Union[str, typing.IO, FileHandler, typing.List[Union[str, typing.IO]]], *args, **kwargs
):
    """Attempt to open and read computational chemistry data from a file.

    If the file is not appropriate for cclib parsers, a fallback mechanism
    will try to recognize some common chemistry formats and read those using
    the appropriate bridge such as Open Babel.

    Inputs:
        source - a single logfile, a list of logfiles (for a single job),
                 an input stream, or an URL pointing to a log file.
        *args, **kwargs - arguments and keyword arguments passed to ccopen
    Returns:
        a ccData object containing cclib data attributes
    """
    if not isinstance(source, list):
        source = [source]

    a = ccDriver(source, **kwargs)
    a.process_combinator()
    return a._ccCollection._parsed_data


def ccopen(
    source: Union[str, typing.IO, FileHandler, typing.List[Union[str, typing.IO]]],
    *args,
    quiet: bool = False,
    cjson: bool = False,
    **kwargs,
):
    """Guess the identity of a particular log file and return an instance of it.

    Inputs:
        source - a single logfile, a list of logfiles (for a single job),
                 an input stream, or an URL pointing to a log file.
        *args, **kwargs - arguments and keyword arguments passed to filetype

    Returns:
        ccCollection: by default a single point combinator, eventually dynamically determined.
    """
    if not isinstance(source, list):
        source = [source]

<<<<<<< HEAD
    ccdriver_inst = ccDriver(source)
    return ccdriver_inst


# def fallback(source):
#     """Attempt to read standard molecular formats using other libraries.

#     Currently this will read XYZ files with OpenBabel, but this can easily
#     be extended to other formats and libraries, too.
#     """

#     if isinstance(source, str):
#         ext = os.path.splitext(source)[1][1:].lower()
#         if _has_cclib2openbabel:
#             # From OB 3.0 onward, Pybel is contained inside the OB module.
#             try:
#                 import openbabel.pybel as pb
#             except:
#                 import pybel as pb
#             if ext in pb.informats:
#                 return cclib2openbabel.readfile(source, ext)
#         else:
#             # This should be a warning, but warnings are currently disabled by default.
#             logging.getLogger("cclib").error(
#                 "Could not import `openbabel`, fallback mechanism might not work."
#             )


# def ccwrite(
#     ccobj,
#     outputtype=None,
#     outputdest=None,
#     indices=None,
#     terse=False,
#     returnstr=False,
#     *args,
#     **kwargs,
# ):
#     """Write the parsed data from an outputfile to a standard chemical
#     representation.

#     Inputs:
#         ccobj - Either a job (from ccopen) or a data (from job.parse()) object
#         outputtype - The output format (should be a string)
#         outputdest - A filename or file object for writing
#         indices - One or more indices for extracting specific geometries/etc. (zero-based)
#         terse -  This option is currently limited to the cjson/json format. Whether to indent the cjson/json or not
#         returnstr - Whether or not to return a string representation.

#     The different writers may take additional arguments, which are
#     documented in their respective docstrings.

#     Returns:
#         the string representation of the chemical datatype
#           requested, or None.
#     """

#     # Determine the correct output format.
#     outputclass = _determine_output_format(outputtype, outputdest)

#     # Is ccobj an job object (unparsed), or is it a ccdata object (parsed)?
#     if isinstance(ccobj, logfileparser.Logfile):
#         jobfilename = ccobj.filename
#         ccdata = ccobj.parse()
#     elif isinstance(ccobj, data.ccData):
#         jobfilename = None
#         ccdata = ccobj
#     else:
#         raise ValueError

#     # If the logfile name has been passed in through kwargs (such as
#     # in the ccwrite script), make sure it has precedence.
#     if "jobfilename" in kwargs:
#         jobfilename = kwargs["jobfilename"]
#         # Avoid passing multiple times into the main call.
#         del kwargs["jobfilename"]

#     outputobj = outputclass(
#         ccdata, jobfilename=jobfilename, indices=indices, terse=terse, *args, **kwargs
#     )
#     output = outputobj.generate_repr()

#     # If outputdest isn't None, write the output to disk.
#     if outputdest is not None:
#         if isinstance(outputdest, str):
#             with open(outputdest, "w") as outputobj:
#                 outputobj.write(output)
#         elif isinstance(outputdest, io.IOBase):
#             outputdest.write(output)
#         else:
#             raise ValueError
#     # If outputdest is None, return a string representation of the output.
#     else:
#         return output

#     if returnstr:
#         return output


# def _determine_output_format(outputtype, outputdest):
#     """
#     Determine the correct output format.

#     Inputs:
#       outputtype - a string corresponding to the file type
#       outputdest - a filename string or file handle
#     Returns:
#       outputclass - the class corresponding to the correct output format
#     Raises:
#       UnknownOutputFormatError for unsupported file writer extensions
#     """

#     # Priority for determining the correct output format:
#     #  1. outputtype
#     #  2. outputdest

#     outputclass = None
#     # First check outputtype.
#     if isinstance(outputtype, str):
#         extension = outputtype.lower()
#         if extension in writerclasses:
#             outputclass = writerclasses[extension]
#         else:
#             raise UnknownOutputFormatError(extension)
#     else:
#         # Then checkout outputdest.
#         if isinstance(outputdest, str):
#             extension = os.path.splitext(outputdest)[1].lower()
#         elif isinstance(outputdest, io.IOBase):
#             extension = os.path.splitext(outputdest.name)[1].lower()
#         else:
#             raise UnknownOutputFormatError
#         if extension in writerclasses:
#             outputclass = writerclasses[extension]
#         else:
#             raise UnknownOutputFormatError(extension)

#     return outputclass


# def _check_pandas(found_pandas):
#     if not found_pandas:
#         raise ImportError("You must install `pandas` to use this function")


# def ccframe(ccobjs, *args, **kwargs):
#     """Returns a pandas.DataFrame of data attributes parsed by cclib from one
#     or more logfiles.

#     Inputs:
#         ccobjs - an iterable of either cclib jobs (from ccopen) or data (from
#         job.parse()) objects

#     Returns:
#         a pandas.DataFrame
#     """
#     _check_pandas(_has_pandas)
#     logfiles = []
#     for ccobj in ccobjs:
#         # Is ccobj an job object (unparsed), or is it a ccdata object (parsed)?
#         if isinstance(ccobj, logfileparser.Logfile):
#             jobfilename = ccobj.filename
#             ccdata = ccobj.parse()
#         elif isinstance(ccobj, data.ccData):
#             jobfilename = None
#             ccdata = ccobj
#         else:
#             raise ValueError

#         attributes = ccdata.getattributes()
#         attributes.update({"jobfilename": jobfilename})

#         logfiles.append(pd.Series(attributes))
#     return pd.DataFrame(logfiles)


# del find_package
=======
    inputfile = None

    logger = logging.getLogger("cclib")

    try:
        # Wrap our input with custom file object.
        inputfile = FileWrapper(*source)

        if cjson:
            filetype = readerclasses["cjson"]

        else:
            # Try and guess the parser we need.
            filetype = guess_filetype(inputfile)

            # Reset our position back to 0.
            inputfile.reset()

        # If the input file isn't a standard compchem log file, try one of
        # the readers, falling back to Open Babel.
        if not filetype:
            # TODO: This assumes we only got a single file...
            filename = list(inputfile.filenames)[0]
            ext = pathlib.Path(filename).name[1:].lower()

            for extension in readerclasses:
                if ext == extension:
                    filetype = readerclasses[extension]

        # Proceed to return an instance of the logfile parser only if the filetype
        # could be guessed.
        if filetype:
            return filetype(inputfile, *args, **kwargs)

        elif inputfile is not None:
            inputfile.close()
            # Stop us closing twice in the except block.
            inputfile = None

        logger.warning(
            "Unable to determine the type of logfile %s, try the fallback mechanism", source
        )

    except Exception:
        if inputfile is not None:
            inputfile.close()

        if not quiet:
            raise

        # We're going to swallow this exception if quiet is True.
        # This can hide a lot of errors, so we'll make sure to log it.
        logger.error("Failed to open logfile", exc_info=True)


def fallback(source):
    """Attempt to read standard molecular formats using other libraries.

    Currently this will read XYZ files with OpenBabel, but this can easily
    be extended to other formats and libraries, too.
    """

    if isinstance(source, str):
        ext = os.path.splitext(source)[1][1:].lower()
        if _has_cclib2openbabel:
            # From OB 3.0 onward, Pybel is contained inside the OB module.
            try:
                import openbabel.pybel as pb
            except:
                try:
                    import pybel as pb
                except:
                    return
            if ext in pb.informats:
                return cclib2openbabel.readfile(source, ext)
        else:
            # This should be a warning, but warnings are currently disabled by default.
            logging.getLogger("cclib").error(
                "Could not import `openbabel`, fallback mechanism might not work."
            )


def ccwrite(
    ccobj,
    outputtype=None,
    outputdest=None,
    indices=None,
    terse=False,
    returnstr=False,
    *args,
    **kwargs,
):
    """Write the parsed data from an outputfile to a standard chemical
    representation.

    Inputs:
        ccobj - Either a job (from ccopen) or a data (from job.parse()) object
        outputtype - The output format (should be a string)
        outputdest - A filename or file object for writing
        indices - One or more indices for extracting specific geometries/etc. (zero-based)
        terse -  This option is currently limited to the cjson/json format. Whether to indent the cjson/json or not
        returnstr - Whether or not to return a string representation.

    The different writers may take additional arguments, which are
    documented in their respective docstrings.

    Returns:
        the string representation of the chemical datatype
          requested, or None.
    """

    # Determine the correct output format.
    outputclass = _determine_output_format(outputtype, outputdest)

    # Is ccobj an job object (unparsed), or is it a ccdata object (parsed)?
    if isinstance(ccobj, logfileparser.Logfile):
        jobfilename = ccobj.filename
        ccdata = ccobj.parse()
    elif isinstance(ccobj, data.ccData):
        jobfilename = None
        ccdata = ccobj
    else:
        raise ValueError

    # If the logfile name has been passed in through kwargs (such as
    # in the ccwrite script), make sure it has precedence.
    if "jobfilename" in kwargs:
        jobfilename = kwargs["jobfilename"]
        # Avoid passing multiple times into the main call.
        del kwargs["jobfilename"]

    outputobj = outputclass(
        ccdata, jobfilename=jobfilename, indices=indices, terse=terse, *args, **kwargs
    )
    output = outputobj.generate_repr()

    # If outputdest isn't None, write the output to disk.
    if outputdest is not None:
        if isinstance(outputdest, str):
            with open(outputdest, "w") as outputobj:
                outputobj.write(output)
        elif isinstance(outputdest, io.IOBase):
            outputdest.write(output)
        else:
            raise ValueError
    # If outputdest is None, return a string representation of the output.
    else:
        return output

    if returnstr:
        return output


def _determine_output_format(outputtype, outputdest):
    """
    Determine the correct output format.

    Inputs:
      outputtype - a string corresponding to the file type
      outputdest - a filename string or file handle
    Returns:
      outputclass - the class corresponding to the correct output format
    Raises:
      UnknownOutputFormatError for unsupported file writer extensions
    """

    # Priority for determining the correct output format:
    #  1. outputtype
    #  2. outputdest

    outputclass = None
    # First check outputtype.
    if isinstance(outputtype, str):
        extension = outputtype.lower()
        if extension in writerclasses:
            outputclass = writerclasses[extension]
        else:
            raise UnknownOutputFormatError(extension)
    else:
        # Then checkout outputdest.
        if isinstance(outputdest, str):
            extension = os.path.splitext(outputdest)[1].lower()
        elif isinstance(outputdest, io.IOBase):
            extension = os.path.splitext(outputdest.name)[1].lower()
        else:
            raise UnknownOutputFormatError
        if extension in writerclasses:
            outputclass = writerclasses[extension]
        else:
            raise UnknownOutputFormatError(extension)

    return outputclass


def _check_pandas(found_pandas):
    if not found_pandas:
        raise ImportError("You must install `pandas` to use this function")


def ccframe(ccobjs, *args, **kwargs):
    """Returns a pandas.DataFrame of data attributes parsed by cclib from one
    or more logfiles.

    Inputs:
        ccobjs - an iterable of either cclib jobs (from ccopen) or data (from
        job.parse()) objects

    Returns:
        a pandas.DataFrame
    """
    _check_pandas(_has_pandas)
    logfiles = []
    for ccobj in ccobjs:
        # Is ccobj an job object (unparsed), or is it a ccdata object (parsed)?
        if isinstance(ccobj, logfileparser.Logfile):
            jobfilename = ccobj.filename
            ccdata = ccobj.parse()
        elif isinstance(ccobj, data.ccData):
            jobfilename = None
            ccdata = ccobj
        else:
            raise ValueError

        attributes = ccdata.getattributes()
        attributes.update({"jobfilename": jobfilename})

        logfiles.append(pd.Series(attributes))
    return pd.DataFrame(logfiles)


del find_package
>>>>>>> 802deb12
<|MERGE_RESOLUTION|>--- conflicted
+++ resolved
@@ -160,7 +160,6 @@
     if not isinstance(source, list):
         source = [source]
 
-<<<<<<< HEAD
     ccdriver_inst = ccDriver(source)
     return ccdriver_inst
 
@@ -179,7 +178,10 @@
 #             try:
 #                 import openbabel.pybel as pb
 #             except:
-#                 import pybel as pb
+#                 try:
+#                     import pybel as pb
+#                 except:
+#                     return
 #             if ext in pb.informats:
 #                 return cclib2openbabel.readfile(source, ext)
 #         else:
@@ -337,237 +339,4 @@
 #     return pd.DataFrame(logfiles)
 
 
-# del find_package
-=======
-    inputfile = None
-
-    logger = logging.getLogger("cclib")
-
-    try:
-        # Wrap our input with custom file object.
-        inputfile = FileWrapper(*source)
-
-        if cjson:
-            filetype = readerclasses["cjson"]
-
-        else:
-            # Try and guess the parser we need.
-            filetype = guess_filetype(inputfile)
-
-            # Reset our position back to 0.
-            inputfile.reset()
-
-        # If the input file isn't a standard compchem log file, try one of
-        # the readers, falling back to Open Babel.
-        if not filetype:
-            # TODO: This assumes we only got a single file...
-            filename = list(inputfile.filenames)[0]
-            ext = pathlib.Path(filename).name[1:].lower()
-
-            for extension in readerclasses:
-                if ext == extension:
-                    filetype = readerclasses[extension]
-
-        # Proceed to return an instance of the logfile parser only if the filetype
-        # could be guessed.
-        if filetype:
-            return filetype(inputfile, *args, **kwargs)
-
-        elif inputfile is not None:
-            inputfile.close()
-            # Stop us closing twice in the except block.
-            inputfile = None
-
-        logger.warning(
-            "Unable to determine the type of logfile %s, try the fallback mechanism", source
-        )
-
-    except Exception:
-        if inputfile is not None:
-            inputfile.close()
-
-        if not quiet:
-            raise
-
-        # We're going to swallow this exception if quiet is True.
-        # This can hide a lot of errors, so we'll make sure to log it.
-        logger.error("Failed to open logfile", exc_info=True)
-
-
-def fallback(source):
-    """Attempt to read standard molecular formats using other libraries.
-
-    Currently this will read XYZ files with OpenBabel, but this can easily
-    be extended to other formats and libraries, too.
-    """
-
-    if isinstance(source, str):
-        ext = os.path.splitext(source)[1][1:].lower()
-        if _has_cclib2openbabel:
-            # From OB 3.0 onward, Pybel is contained inside the OB module.
-            try:
-                import openbabel.pybel as pb
-            except:
-                try:
-                    import pybel as pb
-                except:
-                    return
-            if ext in pb.informats:
-                return cclib2openbabel.readfile(source, ext)
-        else:
-            # This should be a warning, but warnings are currently disabled by default.
-            logging.getLogger("cclib").error(
-                "Could not import `openbabel`, fallback mechanism might not work."
-            )
-
-
-def ccwrite(
-    ccobj,
-    outputtype=None,
-    outputdest=None,
-    indices=None,
-    terse=False,
-    returnstr=False,
-    *args,
-    **kwargs,
-):
-    """Write the parsed data from an outputfile to a standard chemical
-    representation.
-
-    Inputs:
-        ccobj - Either a job (from ccopen) or a data (from job.parse()) object
-        outputtype - The output format (should be a string)
-        outputdest - A filename or file object for writing
-        indices - One or more indices for extracting specific geometries/etc. (zero-based)
-        terse -  This option is currently limited to the cjson/json format. Whether to indent the cjson/json or not
-        returnstr - Whether or not to return a string representation.
-
-    The different writers may take additional arguments, which are
-    documented in their respective docstrings.
-
-    Returns:
-        the string representation of the chemical datatype
-          requested, or None.
-    """
-
-    # Determine the correct output format.
-    outputclass = _determine_output_format(outputtype, outputdest)
-
-    # Is ccobj an job object (unparsed), or is it a ccdata object (parsed)?
-    if isinstance(ccobj, logfileparser.Logfile):
-        jobfilename = ccobj.filename
-        ccdata = ccobj.parse()
-    elif isinstance(ccobj, data.ccData):
-        jobfilename = None
-        ccdata = ccobj
-    else:
-        raise ValueError
-
-    # If the logfile name has been passed in through kwargs (such as
-    # in the ccwrite script), make sure it has precedence.
-    if "jobfilename" in kwargs:
-        jobfilename = kwargs["jobfilename"]
-        # Avoid passing multiple times into the main call.
-        del kwargs["jobfilename"]
-
-    outputobj = outputclass(
-        ccdata, jobfilename=jobfilename, indices=indices, terse=terse, *args, **kwargs
-    )
-    output = outputobj.generate_repr()
-
-    # If outputdest isn't None, write the output to disk.
-    if outputdest is not None:
-        if isinstance(outputdest, str):
-            with open(outputdest, "w") as outputobj:
-                outputobj.write(output)
-        elif isinstance(outputdest, io.IOBase):
-            outputdest.write(output)
-        else:
-            raise ValueError
-    # If outputdest is None, return a string representation of the output.
-    else:
-        return output
-
-    if returnstr:
-        return output
-
-
-def _determine_output_format(outputtype, outputdest):
-    """
-    Determine the correct output format.
-
-    Inputs:
-      outputtype - a string corresponding to the file type
-      outputdest - a filename string or file handle
-    Returns:
-      outputclass - the class corresponding to the correct output format
-    Raises:
-      UnknownOutputFormatError for unsupported file writer extensions
-    """
-
-    # Priority for determining the correct output format:
-    #  1. outputtype
-    #  2. outputdest
-
-    outputclass = None
-    # First check outputtype.
-    if isinstance(outputtype, str):
-        extension = outputtype.lower()
-        if extension in writerclasses:
-            outputclass = writerclasses[extension]
-        else:
-            raise UnknownOutputFormatError(extension)
-    else:
-        # Then checkout outputdest.
-        if isinstance(outputdest, str):
-            extension = os.path.splitext(outputdest)[1].lower()
-        elif isinstance(outputdest, io.IOBase):
-            extension = os.path.splitext(outputdest.name)[1].lower()
-        else:
-            raise UnknownOutputFormatError
-        if extension in writerclasses:
-            outputclass = writerclasses[extension]
-        else:
-            raise UnknownOutputFormatError(extension)
-
-    return outputclass
-
-
-def _check_pandas(found_pandas):
-    if not found_pandas:
-        raise ImportError("You must install `pandas` to use this function")
-
-
-def ccframe(ccobjs, *args, **kwargs):
-    """Returns a pandas.DataFrame of data attributes parsed by cclib from one
-    or more logfiles.
-
-    Inputs:
-        ccobjs - an iterable of either cclib jobs (from ccopen) or data (from
-        job.parse()) objects
-
-    Returns:
-        a pandas.DataFrame
-    """
-    _check_pandas(_has_pandas)
-    logfiles = []
-    for ccobj in ccobjs:
-        # Is ccobj an job object (unparsed), or is it a ccdata object (parsed)?
-        if isinstance(ccobj, logfileparser.Logfile):
-            jobfilename = ccobj.filename
-            ccdata = ccobj.parse()
-        elif isinstance(ccobj, data.ccData):
-            jobfilename = None
-            ccdata = ccobj
-        else:
-            raise ValueError
-
-        attributes = ccdata.getattributes()
-        attributes.update({"jobfilename": jobfilename})
-
-        logfiles.append(pd.Series(attributes))
-    return pd.DataFrame(logfiles)
-
-
-del find_package
->>>>>>> 802deb12
+# del find_package