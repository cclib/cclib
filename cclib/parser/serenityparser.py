--- conflicted
+++ resolved
@@ -66,7 +66,6 @@
         if line[5:21] == "Basis Functions:":
             self.set_attribute("nbasis", int(line.split()[2]))
 
-<<<<<<< HEAD
         # Extract SCF thresholds
         if line.strip().startswith("Energy Threshold:"):
             scftargets = []
@@ -79,10 +78,8 @@
                     diis = float(line.split()[2])
                     scftargets.append(numpy.array([ethresh, rmsd, diis]))
                     self.set_attribute("scftargets", scftargets)
-=======
         if "Total Energy" in line:
             self.append_attribute("scfenergies", float(line.split()[3]))
->>>>>>> d1c29c55
         if line.strip().startswith("Origin chosen as:"):
             line = self.skip_line(inputfile, "Origin chosen as:")[0]
             origin_data = line.replace("(", "").replace(")", "").replace(",", "").split()
