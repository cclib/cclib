--- conflicted
+++ resolved
@@ -5,15 +5,11 @@
 
 """Parser for Serenity output files"""
 
-<<<<<<< HEAD
 import os
 from pathlib import Path
 
 from cclib.parser import logfileparser
 from cclib.parser.utils import find_package
-=======
-from cclib.parser import logfileparser, utils
->>>>>>> bce16347
 
 import numpy
 
