--- conflicted
+++ resolved
@@ -65,7 +65,6 @@
         if line[5:21] == "Basis Functions:":
             self.set_attribute("nbasis", int(line.split()[2]))
 
-<<<<<<< HEAD
         if line.strip().startswith("Origin chosen as:"):
             line = self.skip_line(inputfile, "Origin chosen as:")[0]
             origin_data = line.replace("(", "").replace(")", "").replace(",", "").split()
@@ -99,7 +98,5 @@
             quadrupoleRaw = [xx, xy, xz, yy, yz, zz]
             quadrupole = [utils.convertor(value, "ebohr2", "Buckingham") for value in quadrupoleRaw]
             self.append_attribute("moments", quadrupole)
-=======
         if "Dispersion Correction (" in line:
-            self.append_attribute("dispersionenergies", float(line.split()[3]))
->>>>>>> f92b697a
+            self.append_attribute("dispersionenergies", float(line.split()[3]))