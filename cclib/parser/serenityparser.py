--- conflicted
+++ resolved
@@ -5,11 +5,8 @@
 
 """Parser for Serenity output files"""
 
-<<<<<<< HEAD
 import datetime
-=======
 from pathlib import Path
->>>>>>> 31cab5b0
 
 from cclib.parser import logfileparser, utils
 
@@ -36,12 +33,9 @@
 
     def before_parsing(self):
         self.unrestricted = False
-<<<<<<< HEAD
         self.metadata["coord_type"] = "xyz"
         self.metadata["package"] = "Serenity"
-=======
         self.path = Path(self.inputfile.filenames[0]).resolve()
->>>>>>> 31cab5b0
 
     def after_parsing(self):
         # Get molecular orbital information
@@ -64,8 +58,6 @@
     def extract(self, inputfile, line):
         """Extract information from the file object inputfile."""
 
-<<<<<<< HEAD
-=======
         # Extract system name
         if line.strip().startswith("------------------------------------------------------------"):
             line = next(inputfile)
@@ -73,7 +65,6 @@
                 self.systemname = line.split()[1]
 
         # Extract charge and multiplicity
->>>>>>> 31cab5b0
         if line[5:11] == "Charge":
             self.set_attribute("charge", int(line.split()[1]))
 
