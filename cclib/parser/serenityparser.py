# Copyright (c) 2025, the cclib development team
#
# This file is part of cclib (http://cclib.github.io) and is distributed under
# the terms of the BSD 3-Clause License.

"""Parser for Serenity output files"""

from cclib.parser import logfileparser

import numpy


class Serenity(logfileparser.Logfile):
    """A Serenity output file"""

    def __init__(self, *args, **kwargs):
        super().__init__(logname="Serenity", *args, **kwargs)

    def __str__(self):
        """Return a string representation of the object."""
        return f"Serenity output file {self.filename}"

    def __repr__(self):
        """Return a representation of the object."""
        return f'Serenity("{self.filename}")'

    def normalisesym(self, label):
        """Serenity does not require normalizing symmetry labels."""
        return label

    def before_parsing(self):
        self.unrestricted = False

    def after_parsing(self):
        super().after_parsing()

    def extract(self, inputfile, line):
        """Extract information from the file object inputfile."""

        # Extract charge and multiplicity
        if line[5:11] == "Charge":
            self.set_attribute("charge", int(line.split()[1]))

        # Extract multiplicity
        if line[5:9] == "Spin":
            self.set_attribute("mult", int(line.split()[1]) + 1)

<<<<<<< HEAD
        # Extract number of basis functions
=======
        # Extract from atoms: number of atoms, elements, and coordinates
        if line.strip().startswith("Current Geometry (Angstrom):"):
            line = next(inputfile)
            line = next(inputfile)
            atomnos = []
            coords = []
            while line.strip():
                print(line)
                atominfo = line.split()
                element = atominfo[1]
                x, y, z = map(float, atominfo[2:5])
                atomnos.append(self.table.number[element])
                coords.append([x, y, z])
                line = next(inputfile)

            self.set_attribute("atomnos", atomnos)
            self.set_attribute("natom", len(atomnos))
            self.append_attribute("atomcoords", coords)

>>>>>>> ec874313
        if line[5:21] == "Basis Functions:":
            self.set_attribute("nbasis", int(line.split()[2]))

        # Extract SCF thresholds
        if line.strip().startswith("Energy Threshold:"):
            scftargets = []
            ethresh = float(line.split()[2])
            line = next(inputfile)
            if "RMSD[D]" in line:
                rmsd = float(line.split()[2])
                line = next(inputfile)
                if "DIIS" in line:
                    diis = float(line.split()[2])
                    scftargets.append(numpy.array([ethresh, rmsd, diis]))
                    self.set_attribute("scftargets", scftargets)<|MERGE_RESOLUTION|>--- conflicted
+++ resolved
@@ -45,9 +45,6 @@
         if line[5:9] == "Spin":
             self.set_attribute("mult", int(line.split()[1]) + 1)
 
-<<<<<<< HEAD
-        # Extract number of basis functions
-=======
         # Extract from atoms: number of atoms, elements, and coordinates
         if line.strip().startswith("Current Geometry (Angstrom):"):
             line = next(inputfile)
@@ -67,7 +64,6 @@
             self.set_attribute("natom", len(atomnos))
             self.append_attribute("atomcoords", coords)
 
->>>>>>> ec874313
         if line[5:21] == "Basis Functions:":
             self.set_attribute("nbasis", int(line.split()[2]))
 
