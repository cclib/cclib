# Copyright (c) 2025, the cclib development team
#
# This file is part of cclib (http://cclib.github.io) and is distributed under
# the terms of the BSD 3-Clause License.

"""Parser for Serenity output files"""

from cclib.parser import logfileparser, utils

import numpy


class Serenity(logfileparser.Logfile):
    """A Serenity output file"""

    def __init__(self, *args, **kwargs):
        super().__init__(logname="Serenity", *args, **kwargs)

    def __str__(self):
        """Return a string representation of the object."""
        return f"Serenity output file {self.filename}"

    def __repr__(self):
        """Return a representation of the object."""
        return f'Serenity("{self.filename}")'

    def normalisesym(self, label):
        """Serenity does not require normalizing symmetry labels."""
        return label

    def before_parsing(self):
        self.unrestricted = False

    def after_parsing(self):
        super().after_parsing()

    def extract(self, inputfile, line):
        """Extract information from the file object inputfile."""

        # Extract charge and multiplicity
        if line[5:11] == "Charge":
            self.set_attribute("charge", int(line.split()[1]))

        # Extract multiplicity
        if line[5:9] == "Spin":
            self.set_attribute("mult", int(line.split()[1]) + 1)

        # Extract from atoms: number of atoms, elements, and coordinates
        if line.strip().startswith("Current Geometry (Angstrom):"):
            line = next(inputfile)
            line = next(inputfile)
            atomnos = []
            coords = []
            while line.strip():
                print(line)
                atominfo = line.split()
                element = atominfo[1]
                x, y, z = map(float, atominfo[2:5])
                atomnos.append(self.table.number[element])
                coords.append([x, y, z])
                line = next(inputfile)

            self.set_attribute("atomnos", atomnos)
            self.set_attribute("natom", len(atomnos))
            self.append_attribute("atomcoords", coords)

        if line[5:21] == "Basis Functions:":
            self.set_attribute("nbasis", int(line.split()[2]))

<<<<<<< HEAD
        if line.strip().startswith("Origin chosen as:"):
            line = self.skip_line(inputfile, "Origin chosen as:")[0]
            origin_data = line.replace("(", "").replace(")", "").replace(",", "").split()
            x, y, z = map(float, origin_data)
            origin = [x, y, z]
            self.append_attribute("moments", origin)

        if line.strip().startswith("Dipole Moment:"):
            line = self.skip_line(inputfile, "Dipole Moment")
            line = self.skip_line(inputfile, "dashes")
            line = self.skip_line(inputfile, "x")
            line = self.skip_line(inputfile, "blank")[0]
            dipole_data = line.split()
            x, y, z = map(float, dipole_data[:3])
            dipoleRaw = [x, y, z]
            dipole = [utils.convertor(value, "ebohr", "Debye") for value in dipoleRaw]
            self.append_attribute("moments", dipole)

        if line.strip().startswith("Quadrupole Moment:"):
            line = self.skip_line(inputfile, "Quadrupole Moment")
            line = self.skip_line(inputfile, "dashes")
            line = self.skip_line(inputfile, "x")[0]
            q_data = line.split()
            xx, xy, xz = map(float, q_data[1:4])
            line = self.skip_line(inputfile, "x")[0]
            q_data = line.split()
            yy, yz = map(float, q_data[2:4])
            line = self.skip_line(inputfile, "y")[0]
            q_data = line.split()
            zz = float(q_data[3])
            quadrupoleRaw = [xx, xy, xz, yy, yz, zz]
            quadrupole = [utils.convertor(value, "ebohr2", "Buckingham") for value in quadrupoleRaw]
            self.append_attribute("moments", quadrupole)
=======
        if "Cycle" in line and "Mode" in line:
            line = next(inputfile)
            values = []
            while not line.strip().startswith("Converged after"):
                linedata = line.split()
                c1, c2, c3 = map(float, linedata[2:5])
                values.append([c1, c2, c3])
                line = next(inputfile)
            self.append_attribute("scfvalues", numpy.vstack(numpy.array(values)))
>>>>>>> 703fb212
        if "Dispersion Correction (" in line:
            self.append_attribute("dispersionenergies", float(line.split()[3]))<|MERGE_RESOLUTION|>--- conflicted
+++ resolved
@@ -67,7 +67,6 @@
         if line[5:21] == "Basis Functions:":
             self.set_attribute("nbasis", int(line.split()[2]))
 
-<<<<<<< HEAD
         if line.strip().startswith("Origin chosen as:"):
             line = self.skip_line(inputfile, "Origin chosen as:")[0]
             origin_data = line.replace("(", "").replace(")", "").replace(",", "").split()
@@ -101,7 +100,6 @@
             quadrupoleRaw = [xx, xy, xz, yy, yz, zz]
             quadrupole = [utils.convertor(value, "ebohr2", "Buckingham") for value in quadrupoleRaw]
             self.append_attribute("moments", quadrupole)
-=======
         if "Cycle" in line and "Mode" in line:
             line = next(inputfile)
             values = []
@@ -111,6 +109,5 @@
                 values.append([c1, c2, c3])
                 line = next(inputfile)
             self.append_attribute("scfvalues", numpy.vstack(numpy.array(values)))
->>>>>>> 703fb212
         if "Dispersion Correction (" in line:
             self.append_attribute("dispersionenergies", float(line.split()[3]))