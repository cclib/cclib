# Copyright (c) 2025, the cclib development team
#
# This file is part of cclib (http://cclib.github.io) and is distributed under
# the terms of the BSD 3-Clause License.

"""Parser for Serenity output files"""

from cclib.parser import logfileparser


class Serenity(logfileparser.Logfile):
    """A Serenity output file"""

    def __init__(self, *args, **kwargs):
        super().__init__(logname="Serenity", *args, **kwargs)

    def __str__(self):
        """Return a string representation of the object."""
        return f"Serenity output file {self.filename}"

    def __repr__(self):
        """Return a representation of the object."""
        return f'Serenity("{self.filename}")'

    def normalisesym(self, label):
        """Serenity does not require normalizing symmetry labels."""
        return label

    def before_parsing(self):
        self.unrestricted = False

    def after_parsing(self):
        super().after_parsing()

    def extract(self, inputfile, line):
        """Extract information from the file object inputfile."""

        # Extract charge and multiplicity
        if line[5:11] == "Charge":
            self.set_attribute("charge", int(line.split()[1]))

        # Extract multiplicity
        if line[5:9] == "Spin":
            self.set_attribute("mult", int(line.split()[1]) + 1)

<<<<<<< HEAD
        # Extract from atoms: number of atoms, elements, and coordinates
        if line.strip().startswith("Current Geometry (Angstrom):"):
            line = next(inputfile)
            line = next(inputfile)
            atomnos = []
            coords = []
            while line.strip():
                print(line)
                atominfo = line.split()
                element = atominfo[1]
                x, y, z = map(float, atominfo[2:5])
                atomnos.append(self.table.number[element])
                coords.append([x, y, z])
                line = next(inputfile)

            self.set_attribute("atomnos", atomnos)
            self.set_attribute("natom", len(atomnos))
            self.append_attribute("atomcoords", coords)
=======
        if line[5:21] == "Basis Functions:":
            self.set_attribute("nbasis", int(line.split()[2]))
>>>>>>> 3a31161e
<|MERGE_RESOLUTION|>--- conflicted
+++ resolved
@@ -43,7 +43,6 @@
         if line[5:9] == "Spin":
             self.set_attribute("mult", int(line.split()[1]) + 1)
 
-<<<<<<< HEAD
         # Extract from atoms: number of atoms, elements, and coordinates
         if line.strip().startswith("Current Geometry (Angstrom):"):
             line = next(inputfile)
@@ -62,7 +61,6 @@
             self.set_attribute("atomnos", atomnos)
             self.set_attribute("natom", len(atomnos))
             self.append_attribute("atomcoords", coords)
-=======
+            
         if line[5:21] == "Basis Functions:":
-            self.set_attribute("nbasis", int(line.split()[2]))
->>>>>>> 3a31161e
+            self.set_attribute("nbasis", int(line.split()[2]))