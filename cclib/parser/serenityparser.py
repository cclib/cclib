# Copyright (c) 2025, the cclib development team
#
# This file is part of cclib (http://cclib.github.io) and is distributed under
# the terms of the BSD 3-Clause License.

"""Parser for Serenity output files"""

from pathlib import Path

from cclib.parser import logfileparser, utils

import numpy


class Serenity(logfileparser.Logfile):
    """A Serenity output file"""

    def __init__(self, *args, **kwargs):
        super().__init__(logname="Serenity", *args, **kwargs)

    def __str__(self):
        """Return a string representation of the object."""
        return f"Serenity output file {self.filename}"

    def __repr__(self):
        """Return a representation of the object."""
        return f'Serenity("{self.filename}")'

    def normalisesym(self, label):
        """Serenity does not require normalizing symmetry labels."""
        return label

    def before_parsing(self):
        self.populationdict = {}
        self.unrestricted = False
<<<<<<< HEAD
        self.populationtypes = ["CM5", "Mulliken", "Hirshfeld", "Becke", "IAO", "CHELPG"]

    def after_parsing(self):
        self.set_attribute("atomcharges", self.populationdict)
=======
        self.path = Path(self.inputfile.filenames[0]).resolve()

    def after_parsing(self):
        self.set_attribute("atomcharges", self.populationdict)
        # Get molecular orbital information
        orbpath = self.path.parent / self.systemname / f"{self.systemname}.orbs.res.h5"
        if orbpath.is_file():
            assert utils.find_package("h5py"), (
                "h5py is needed to read in molecular orbital info from Serenity."
            )
            import h5py

            with h5py.File(orbpath, "r") as orbfile:
                coeffs = [orbfile["coefficients"][:]]
                eigenvalues = [orbfile["eigenvalues"][:].flatten()]
                self.set_attribute("moenergies", eigenvalues)
                self.set_attribute("mocoeffs", coeffs)
                self.set_attribute("nmo", len(eigenvalues[0]))

>>>>>>> 36301132
        super().after_parsing()

    def extract(self, inputfile, line):
        """Extract information from the file object inputfile."""

        # Extract system name
        if line.strip().startswith("------------------------------------------------------------"):
            line = next(inputfile)
            if line.strip().startswith("System"):
                self.systemname = line.split()[1]

        # Extract charge and multiplicity
        if line[5:11] == "Charge":
            self.set_attribute("charge", int(line.split()[1]))

        # Extract multiplicity
        if line[5:9] == "Spin":
            self.set_attribute("mult", int(line.split()[1]) + 1)

        # Extract from atoms: number of atoms, elements, and coordinates
        if line.strip().startswith("Current Geometry (Angstrom):") and not getattr(
            self, "atomcoords", []
        ):
            line = next(inputfile)
            line = next(inputfile)
            atomnos = []
            coords = []
            while line.strip():
                atominfo = line.split()
                element = atominfo[1]
                x, y, z = map(float, atominfo[2:5])
                atomnos.append(self.table.number[element])
                coords.append([x, y, z])
                line = next(inputfile)

            self.set_attribute("atomnos", atomnos)
            self.set_attribute("natom", len(atomnos))
            self.append_attribute("atomcoords", coords)

        if line[5:21] == "Basis Functions:":
            self.set_attribute("nbasis", int(line.split()[2]))

        # Extract SCF thresholds
        if line.strip().startswith("Energy Threshold:"):
            scftargets = []
            ethresh = float(line.split()[2])
            line = next(inputfile)
            if "RMSD[D]" in line:
                rmsd = float(line.split()[2])
                line = next(inputfile)
                if "DIIS" in line:
                    diis = float(line.split()[2])
                    scftargets.append(numpy.array([ethresh, rmsd, diis]))
                    self.set_attribute("scftargets", scftargets)
        if "Total Energy" in line:
            self.append_attribute("scfenergies", float(line.split()[3]))

        if line.strip().startswith("Origin chosen as:"):
            line = self.skip_line(inputfile, "Origin chosen as:")[0]
            origin_data = line.replace("(", "").replace(")", "").replace(",", "").split()
            x, y, z = map(float, origin_data)
            origin = [x, y, z]
            self.append_attribute("moments", origin)

        if line.strip().startswith("Dipole Moment:"):
            self.skip_line(inputfile, ["Dipole Moment"])
            self.skip_line(inputfile, ["dashes"])
            # self.skip_lines(inputfile, ["Dipole Moment","dashes"]) # TODO test results in warnings
            line = self.skip_line(inputfile, "x")[0]
            dipole_data = line.split()
            x, y, z = map(float, dipole_data[:3])
            dipole_raw = [x, y, z]
            dipole = [utils.convertor(value, "ebohr", "Debye") for value in dipole_raw]
            self.append_attribute("moments", dipole)

        if line.strip().startswith("Quadrupole Moment:"):
            self.skip_line(inputfile, "Quadrupole Moment")
            self.skip_line(inputfile, ["dashes"])
            line = self.skip_line(inputfile, "x")[0]
            q_data = line.split()
            xx, xy, xz = map(float, q_data[1:4])
            line = self.skip_line(inputfile, "x")[0]
            q_data = line.split()
            yy, yz = map(float, q_data[2:4])
            line = self.skip_line(inputfile, "y")[0]
            q_data = line.split()
            zz = float(q_data[3])
            quadrupole_raw = [xx, xy, xz, yy, yz, zz]
            quadrupole = [
                utils.convertor(value, "ebohr2", "Buckingham") for value in quadrupole_raw
            ]
            self.append_attribute("moments", quadrupole)

        if "Cycle" in line and "Mode" in line:
            line = next(inputfile)
            values = []
            while not line.strip().startswith("Converged after"):
                linedata = line.split()
                c1, c2, c3 = map(float, linedata[2:5])
                values.append([c1, c2, c3])
                line = next(inputfile)
            self.append_attribute("scfvalues", numpy.vstack(numpy.array(values)))

        if "Dispersion Correction (" in line:
            self.append_attribute("dispersionenergies", float(line.split()[3]))

<<<<<<< HEAD
        # Extract charges from population analysis
        if line.strip().startswith(tuple(self.populationtypes)) and line.split()[1] == "Population":
=======
        # Extract charges from population analyzsis
        populationtypes = ["CM5", "Mulliken", "Hirshfeld", "Becke", "IAO", "CHELPG"]
        if line.strip().startswith(tuple(populationtypes)) and line.split()[1] == "Population":
>>>>>>> 36301132
            key = line.split()[0]
            line = next(inputfile)
            self.skip_line(inputfile, "dashes")
            self.skip_line(inputfile, "blank")
            line = next(inputfile)
            line = next(inputfile)
<<<<<<< HEAD
            chargelist = []

            while line.strip() and not line.strip().startswith("---"):
                charge = float(line.split()[3])
                chargelist.append(charge)
                line = next(inputfile)

            value = numpy.array(chargelist)
            self.populationdict[key] = value

=======
            chargeList = []

            while line.strip() and not line.strip().startswith("---"):
                charge = float(line.split()[3])
                chargeList.append(charge)
                line = next(inputfile)

            value = numpy.array(chargeList)
            self.populationdict[key] = value
>>>>>>> 36301132
        if "Total Local-CCSD Energy" in line:
            self.set_attribute("ccenergies", float(line.split()[3]))
            self.metadata["methods"].append("Local CCSD")
        if "Total Local-CCSD(T0) Energy" in line:
            self.set_attribute("ccenergies", float(line.split()[3]))
            self.metadata["methods"].append("Local CCSD(T0)")
        if "Total CCSD Energy" in line:
            self.set_attribute("ccenergies", float(line.split()[3]))
            self.metadata["methods"].append("CCSD")
        if "Total CCSD(T) Energy" in line:
            self.set_attribute("ccenergies", float(line.split()[3]))
            self.metadata["methods"].append("CCSD(T)")

        # Extract index of HOMO
        if line.strip().startswith("Orbital Energies:"):
            self.skip_line(inputfile, ["Orbital"])
            self.skip_line(inputfile, ["dashes"])
            self.skip_line(inputfile, ["#   Occ."])
            # self.skip_lines(inputfile, ["Orbital","dashes","#   Occ."]) # TODO test results in warnings
            homos = None
            line = next(inputfile)
            while line.split()[1] == "2.00":
                homos = int(line.split()[0])
                line = next(inputfile)
            self.set_attribute("homos", [homos - 1])  # Serenity starts at 1, python at 0<|MERGE_RESOLUTION|>--- conflicted
+++ resolved
@@ -33,12 +33,7 @@
     def before_parsing(self):
         self.populationdict = {}
         self.unrestricted = False
-<<<<<<< HEAD
         self.populationtypes = ["CM5", "Mulliken", "Hirshfeld", "Becke", "IAO", "CHELPG"]
-
-    def after_parsing(self):
-        self.set_attribute("atomcharges", self.populationdict)
-=======
         self.path = Path(self.inputfile.filenames[0]).resolve()
 
     def after_parsing(self):
@@ -58,7 +53,6 @@
                 self.set_attribute("mocoeffs", coeffs)
                 self.set_attribute("nmo", len(eigenvalues[0]))
 
->>>>>>> 36301132
         super().after_parsing()
 
     def extract(self, inputfile, line):
@@ -165,21 +159,14 @@
         if "Dispersion Correction (" in line:
             self.append_attribute("dispersionenergies", float(line.split()[3]))
 
-<<<<<<< HEAD
         # Extract charges from population analysis
         if line.strip().startswith(tuple(self.populationtypes)) and line.split()[1] == "Population":
-=======
-        # Extract charges from population analyzsis
-        populationtypes = ["CM5", "Mulliken", "Hirshfeld", "Becke", "IAO", "CHELPG"]
-        if line.strip().startswith(tuple(populationtypes)) and line.split()[1] == "Population":
->>>>>>> 36301132
             key = line.split()[0]
             line = next(inputfile)
             self.skip_line(inputfile, "dashes")
             self.skip_line(inputfile, "blank")
             line = next(inputfile)
             line = next(inputfile)
-<<<<<<< HEAD
             chargelist = []
 
             while line.strip() and not line.strip().startswith("---"):
@@ -190,17 +177,6 @@
             value = numpy.array(chargelist)
             self.populationdict[key] = value
 
-=======
-            chargeList = []
-
-            while line.strip() and not line.strip().startswith("---"):
-                charge = float(line.split()[3])
-                chargeList.append(charge)
-                line = next(inputfile)
-
-            value = numpy.array(chargeList)
-            self.populationdict[key] = value
->>>>>>> 36301132
         if "Total Local-CCSD Energy" in line:
             self.set_attribute("ccenergies", float(line.split()[3]))
             self.metadata["methods"].append("Local CCSD")
