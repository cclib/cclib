# Copyright (c) 2025, the cclib development team
#
# This file is part of cclib (http://cclib.github.io) and is distributed under
# the terms of the BSD 3-Clause License.

"""Parser for Serenity output files"""

import datetime
from pathlib import Path

from cclib.parser import data, logfileparser, utils
from cclib.parser.logfileparser import StopParsing

import numpy


class Serenity(logfileparser.Logfile):
    """A Serenity output file"""

    def __init__(self, *args, **kwargs):
        super().__init__(logname="Serenity", *args, **kwargs)

    def __str__(self):
        """Return a string representation of the object."""
        return f"Serenity output file {self.filename}"

    def __repr__(self):
        """Return a representation of the object."""
        return f'Serenity("{self.filename}")'

    def normalisesym(self, label):
        """Serenity does not require normalizing symmetry labels."""
        return label

    def before_parsing(self):
<<<<<<< HEAD
        self.skipSystem = False
        self.skipSCF = False
        self.populationdict = {}
        # TODO Serenity also has Becke, IAO, and CHELPG population analyses that are currently not supported.
        self.populationtypes = ["Mulliken", "CM5", "Hirshfeld"]
=======
>>>>>>> 346f7f7b
        self.metadata["unrestricted"] = False
        self.beta_parsing = False
        self.path = Path(self.inputfile.filenames[0]).resolve()

    def after_parsing(self):
        self.populationdict = {k.lower(): v for k, v in self.populationdict.items()}
        self.set_attribute("atomcharges", self.populationdict)
        # Get molecular orbital information
        assert utils.find_package("h5py"), (
            "h5py is needed to read in molecular orbital info from Serenity."
        )
        import h5py

        if self.metadata["unrestricted"]:
            orbpath = self.path.parent / self.systemname / f"{self.systemname}.orbs.unres.h5"
            if orbpath.is_file():
                with h5py.File(orbpath, "r") as orbfile:
                    eigenvalues = []
                    coeffs = []
                    eigenvalues.append(orbfile["eigenvalues_alpha"][:].flatten())
                    eigenvalues.append(orbfile["eigenvalues_beta"][:].flatten())
                    coeffs.append(orbfile["coefficients_alpha"][:])
                    coeffs.append(orbfile["coefficients_alpha"][:])
                    self.set_attribute("moenergies", eigenvalues)
                    self.set_attribute("mocoeffs", coeffs)
                    self.set_attribute("nmo", len(eigenvalues[0]))
        else:
            orbpath = self.path.parent / self.systemname / f"{self.systemname}.orbs.res.h5"
            if orbpath.is_file():
                with h5py.File(orbpath, "r") as orbfile:
                    coeffs = [orbfile["coefficients"][:]]
                    eigenvalues = [orbfile["eigenvalues"][:].flatten()]
                    self.set_attribute("moenergies", eigenvalues)
                    self.set_attribute("mocoeffs", coeffs)
                    self.set_attribute("nmo", len(eigenvalues[0]))

        super().after_parsing()

    def convert_to_spin(self, symbol):
        if symbol == "a":
            return 0
        elif symbol == "b":
            return 1
        else:
<<<<<<< HEAD
            self.logger.warning(
                "Unexpected symbol encountered while parsing for spins of transitions."
            )
            raise StopParsing()
=======
            self.logger.error(
                "Unexpected symbol encountered while parsing for spins of transitions."
            )
>>>>>>> 346f7f7b

    def extract(self, inputfile, line):
        """Extract information from the file object inputfile."""

        ### SYSTEM specific data
        # Extract system name
        if line.strip().startswith("------------------------------------------------------------"):
            line = next(inputfile)
            if line.strip().startswith("System"):
                name = line.split()[1]
                if not hasattr(self, "systemname"):
                    self.systemname = name
<<<<<<< HEAD
                elif name[-5:] == "_FREE":
                    self.logger.warning(
                        "Skipping the parsing of the atom SCFs done by some population analysis methods in Serenity."
                    )
                    self.skipSystem = True
                    self.skipSCF = True
=======
>>>>>>> 346f7f7b
                elif name != self.systemname:
                    self.logger.error("Multiple systems detected which is not currently supported.")
                    raise StopParsing()

        if not self.skipSystem:
            # Extract charge and multiplicity
            if line[5:11] == "Charge":
                self.set_attribute("charge", int(line.split()[1]))

            # Extract multiplicity
            if line[5:9] == "Spin":
                self.set_attribute("mult", int(line.split()[1]) + 1)

<<<<<<< HEAD
            # Extract from atoms: number of atoms, elements, and coordinates
            if line.strip().startswith("Current Geometry (Angstrom):"):
                line = next(inputfile)
                line = next(inputfile)
                atomnos = []
                coords = []
                while line.strip():
                    atominfo = line.split()
                    element = atominfo[1]
                    x, y, z = map(float, atominfo[2:5])
                    atomnos.append(self.table.number[element])
                    coords.append([x, y, z])
                    line = next(inputfile)

                self.set_attribute("atomnos", atomnos)
                self.set_attribute("natom", len(atomnos))
                if hasattr(self, "optstatus"):
                    if (
                        not self.optstatus[-1] & data.ccData.OPT_DONE
                        and not len(self.optstatus) == 1
                    ):
                        self.append_attribute("atomcoords", coords)
                else:
                    self.append_attribute("atomcoords", coords)

        if not self.skipSCF:
            ### SCF data
            if line[5:21] == "Basis Functions:":
                self.set_attribute("nbasis", int(line.split()[2]))

            if line[5:15] == "Basis Set:":
                self.metadata["basis_set"] = line.split()[2]
            if line[5:16] == "Functional:":
                self.metadata["functional"] = line.split()[1]
            if line[5:14] == "SCF Mode:":
                self.metadata["unrestricted"] = False

            # Extract SCF thresholds
            if line.strip().startswith("Energy Threshold:"):
                ethresh = float(line.split()[2])
                line = next(inputfile)
                if "RMSD[D]" in line:
                    rmsd = float(line.split()[2])
                    line = next(inputfile)
                    if "DIIS" in line:
                        diis = float(line.split()[2])
                        scftargets = [ethresh, rmsd, diis]
                        self.append_attribute("scftargets", scftargets)

            if line[5:13] == "SCF Mode":
                if line.split()[2] == "RESTRICTED":
                    self.metadata["unrestricted"] = False
                elif line.split()[2] == "UNRESTRICTED":
                    self.metadata["unrestricted"] = True
                line = next(inputfile)
                if line.startswith("Method"):
                    self.metadata["methods"].append(line.split()[1])

            if "Cycle" in line and "Mode" in line:
                line = next(inputfile)
                values = []
                while not line.strip().startswith("Converged after"):
                    linedata = line.split()
                    c1, c2, c3 = map(float, linedata[2:5])
                    values.append([c1, c2, c3])
                    line = next(inputfile)
                self.append_attribute("scfvalues", numpy.vstack(numpy.array(values)))

            if line.startswith("Total Energy ("):
                self.append_attribute("scfenergies", float(line.split()[3]))
                if not hasattr(self, "optstatus") and hasattr(self, "scfenergies"):
                    self.logger.warning(
                        "Multiple instances of scfenergies despite no geometry optimization being done. This Serenity calculation possibly has several systems."
                    )

            if "Total Supersystem Energy" in line:
                self.logger.warning(
                    "Supersystem energy encountered. Serenity calculations involving subsystems (and by extension, supersystems) are currently not supported."
                )
                raise StopParsing()

            if "Dispersion Correction (" in line:
                self.append_attribute("dispersionenergies", float(line.split()[3]))

            # Extract index of HOMO(s)
            if line.strip().startswith("Orbital Energies:"):
                self.skip_line(inputfile, ["Orbital"])
                self.skip_line(inputfile, ["dashes"])
                if self.metadata["unrestricted"] and not self.beta_parsing:
                    self.skip_line(inputfile, ["Alpha:"])
                    self.beta_parsing = True
                self.skip_line(inputfile, ["#   Occ."])
                # self.skip_lines(inputfile, ["Orbital","dashes","#   Occ."]) # TODO test results in warnings
                line = next(inputfile)
                homos = None
                occ_number = None
                if self.metadata["unrestricted"]:
                    occ_number = "1.00"
                else:
                    occ_number = "2.00"
                while line.split()[1] == occ_number:
                    homos = int(line.split()[0])
                    line = next(inputfile)
                self.append_attribute("homos", homos - 1)  # Serenity starts at 1, python at 0

                if self.beta_parsing:
                    while line.split()[0] != "Beta:":
                        line = next(inputfile)
                    self.skip_line(inputfile, ["Beta:"])
                    self.skip_line(inputfile, ["#   Occ."])
                    line = next(inputfile)
                    while line.split()[1] == occ_number:
                        homos = int(line.split()[0])
                        line = next(inputfile)
                    self.append_attribute("homos", homos - 1)
=======
        # metadata
        if line[4:23] == "Version           :":
            self.metadata["package_version"] = line.split()[2]
        if line[5:15] == "Basis Set:":
            self.metadata["basis_set"] = line.split()[2]
        if line[5:16] == "Functional:":
            self.metadata["functional"] = line.split()[1]
        if line[5:14] == "SCF Mode:":
            self.metadata["unrestricted"] = False
        if line[4:34] == "Time taken for the entire run:":
            # TODO this condition is probably too straigthforward and will take some more testing.
            self.metadata["success"] = True
        # note: cpu time is not printed straightforwardly in Serenity.
        if line[4:23] == "Time taken for task":
            if "wall_time" not in self.metadata:
                self.metadata["wall_time"] = []
            if line.split()[6] == "s.":
                walltime = datetime.timedelta(seconds=float(line.split()[5]))
            elif line.split()[6] == "min.":
                walltime = datetime.timedelta(
                    minutes=float(line.split()[5].split(":")[0]),
                    seconds=float(line.split()[5].split(":")[1]),
                )
            self.metadata["wall_time"].append(walltime)
        if line.strip().startswith("Warning") or line.strip().startswith("WARNING"):
            if "warnings" not in self.metadata:
                self.metadata["warnings"] = []
            # TODO just adding the entire warning line for now. Warnings may be longer than this line.
            self.metadata["warning"].append(line)

        # Extract from atoms: number of atoms, elements, and coordinates
        if line.strip().startswith("Current Geometry (Angstrom):"):
            line = next(inputfile)
            line = next(inputfile)
            atomnos = []
            coords = []
            while line.strip():
                atominfo = line.split()
                element = atominfo[1]
                x, y, z = map(float, atominfo[2:5])
                atomnos.append(self.table.number[element])
                coords.append([x, y, z])
                line = next(inputfile)

            self.set_attribute("atomnos", atomnos)
            self.set_attribute("natom", len(atomnos))
            if hasattr(self, "optstatus"):
                if not self.optstatus[-1] & data.ccData.OPT_DONE and not len(self.optstatus) == 1:
                    self.append_attribute("atomcoords", coords)
            else:
                self.append_attribute("atomcoords", coords)

        if line[5:13] == "SCF Mode":
            if line.split()[2] == "RESTRICTED":
                self.metadata["unrestricted"] = False
            elif line.split()[2] == "UNRESTRICTED":
                self.metadata["unrestricted"] = True

        if line[5:21] == "Basis Functions:":
            # if self.metadata["unrestricted"]:
            #    self.set_attribute("nbasis", int(line.split()[2]) * 2)
            # else:
            self.set_attribute("nbasis", int(line.split()[2]))

        # Extract SCF thresholds
        if line.strip().startswith("Energy Threshold:"):
            ethresh = float(line.split()[2])
            line = next(inputfile)
            if "RMSD[D]" in line:
                rmsd = float(line.split()[2])
                line = next(inputfile)
                if "DIIS" in line:
                    diis = float(line.split()[2])
                    scftargets = [ethresh, rmsd, diis]
                    self.append_attribute("scftargets", scftargets)

        if "Total Energy (" in line:
            self.append_attribute("scfenergies", float(line.split()[3]))
>>>>>>> 346f7f7b

        ### Multipole moments
        if line.strip().startswith("Origin chosen as:"):
            line = self.skip_line(inputfile, "Origin chosen as:")[0]
            origin_data = line.replace("(", "").replace(")", "").replace(",", "").split()
            x, y, z = map(float, origin_data)
            origin = [x, y, z]
            self.append_attribute("moments", origin)

        if line.strip().startswith("Dipole Moment:"):
            self.skip_line(inputfile, ["Dipole Moment"])
            self.skip_line(inputfile, ["dashes"])
            # self.skip_lines(inputfile, ["Dipole Moment","dashes"]) # TODO test results in warnings
            line = self.skip_line(inputfile, "x")[0]
            dipole_data = line.split()
            x, y, z = map(float, dipole_data[:3])
            dipole_raw = [x, y, z]
            dipole = [utils.convertor(value, "ebohr", "Debye") for value in dipole_raw]
            self.append_attribute("moments", dipole)

        if line.strip().startswith("Quadrupole Moment:"):
            self.skip_line(inputfile, "Quadrupole Moment")
            self.skip_line(inputfile, ["dashes"])
            line = self.skip_line(inputfile, "x")[0]
            q_data = line.split()
            xx, xy, xz = map(float, q_data[1:4])
            line = self.skip_line(inputfile, "x")[0]
            q_data = line.split()
            yy, yz = map(float, q_data[2:4])
            line = self.skip_line(inputfile, "y")[0]
            q_data = line.split()
            zz = float(q_data[3])
            quadrupole_raw = [xx, xy, xz, yy, yz, zz]
            quadrupole = [
                utils.convertor(value, "ebohr2", "Buckingham") for value in quadrupole_raw
            ]
            self.append_attribute("moments", quadrupole)

        # Extract charges from population analysis
        if line.strip().startswith(tuple(self.populationtypes)) and line.split()[1] == "Population":
            key = line.split()[0]
            line = next(inputfile)
            self.skip_line(inputfile, "dashes")
            self.skip_line(inputfile, "blank")
            line = next(inputfile)
            line = next(inputfile)
<<<<<<< HEAD
            chargelist = []
            while line.strip() and not line.strip().startswith("---"):
                charge = float(line.split()[3])
                chargelist.append(charge)
                line = next(inputfile)
            value = numpy.array(chargelist)
            self.populationdict[key] = value
=======
            values = []
            while not line.strip().startswith("Converged after"):
                line_data = line.split()
                c1, c2, c3 = map(float, line_data[2:5])
                values.append([c1, c2, c3])
                line = next(inputfile)
            self.append_attribute("scfvalues", numpy.vstack(numpy.array(values)))

        if line.strip().startswith("Dispersion Correction ("):
            self.append_attribute("dispersionenergies", float(line.split()[3]))
>>>>>>> 346f7f7b

        if "Total Local-CCSD Energy" in line:
            self.set_attribute("ccenergies", float(line.split()[3]))
            self.metadata["methods"].append("Local CCSD")  # TODO might not work
        if "Total Local-CCSD(T0) Energy" in line:
            self.set_attribute("ccenergies", float(line.split()[3]))
            self.metadata["methods"].append("Local CCSD(T0)")  # TODO might not work
        if "Total CCSD Energy" in line:
            self.set_attribute("ccenergies", float(line.split()[3]))
            self.metadata["methods"].append("CCSD")
        if "Total CCSD(T) Energy" in line:
            self.set_attribute("ccenergies", float(line.split()[3]))
            self.metadata["methods"].append("CCSD(T)")

<<<<<<< HEAD
        # for additional robustness.
        # this should already be stopped by the presence of several systems in the output
        if line.strip().startswith("Freeze-and-Thaw Cycle"):
            self.logger.error(
                "Freeze-and-Thaw subsystem calculation detected which is not currently supported."
            )
            raise StopParsing()

        ### geometry optimization
        if line.strip().startswith("Cycle:"):
            self.append_attribute("optstatus", data.ccData.OPT_UNKNOWN)

        if hasattr(self, "optstatus"):
            if line.split() == ["Cycle:", "1"]:
                self.optstatus[-1] += data.ccData.OPT_NEW

            if line.strip().startswith("WARNING: Geometry Optimization not yet converged!"):
                self.set_attribute("optdone", [])
                self.optstatus[-1] += data.ccData.OPT_UNCONVERGED

            if line.strip().startswith("Convergence reached after"):
                if not self.optstatus[-1] & data.ccData.OPT_DONE:
                    self.append_attribute("optdone", len(self.atomcoords) - 1)
                    self.optstatus[-1] += data.ccData.OPT_DONE
                    # removing unnecessary entries of HOMOs in case of geom. opt. etc.
                    if self.metadata["unrestricted"]:
                        self.homos = self.homos[0:2]
                    else:
                        self.homos = self.homos[0]

            if line.strip().startswith("Current Geometry Gradients (a.u.):"):
                if not self.optstatus[-1] & data.ccData.OPT_DONE:
                    self.skip_line(inputfile, ["Current"])
                    line = next(inputfile)
                    grad = []
                    for i in range(self.natom):
                        grad_data_raw = line.split()
                        x, y, z = map(float, grad_data_raw[2:5])
                        grad.append([x, y, z])
                        line = next(inputfile)
                    self.append_attribute("grads", grad)

            # The 5 convergence criteria in Serenity, of which 3 must be met, are (in order):
            # Energy Change, RMS Gradient, Max Gradient, RMS Step, Max Step
            if line.strip().startswith("Geometry Relaxation:"):
                criteria = []
                self.skip_line(inputfile, ["Geometry Relaxation:"])
                self.skip_line(inputfile, ["dashes"])
                line = next(inputfile)
                criteria.append(line.split()[2])
                line = next(inputfile)
                line = next(inputfile)
                criteria.append(line.split()[2])
                line = next(inputfile)
                criteria.append(line.split()[2])
                line = next(inputfile)
                criteria.append(line.split()[2])
                line = next(inputfile)
                criteria.append(line.split()[2])
                self.append_attribute("geovalues", criteria)
=======
        # Extract index of HOMO(s)
        if line.strip().startswith("Orbital Energies:"):
            self.skip_line(inputfile, ["Orbital"])
            self.skip_line(inputfile, ["dashes"])
            if self.metadata["unrestricted"] and not self.beta_parsing:
                self.skip_line(inputfile, ["Alpha:"])
                self.beta_parsing = True
            self.skip_line(inputfile, ["#   Occ."])
            # self.skip_lines(inputfile, ["Orbital","dashes","#   Occ."]) # TODO test results in warnings
            line = next(inputfile)
            homos = None
            occ_number = None
            if self.metadata["unrestricted"]:
                occ_number = "1.00"
            else:
                occ_number = "2.00"
            while line.split()[1] == occ_number:
                homos = int(line.split()[0])
                line = next(inputfile)
            self.append_attribute("homos", homos - 1)  # Serenity starts at 1, python at 0

            if self.beta_parsing:
                while line.split()[0] != "Beta:":
                    line = next(inputfile)
                self.skip_line(inputfile, ["Beta:"])
                self.skip_line(inputfile, ["#   Occ."])
                line = next(inputfile)
                while line.split()[1] == occ_number:
                    homos = int(line.split()[0])
                    line = next(inputfile)
                self.append_attribute("homos", homos - 1)

        # for additional robustness.
        # this should already be stopped by the presence of several systems in the output
        if line.strip().startswith("Freeze-and-Thaw Cycle"):
            self.logger.error(
                "Freeze-and-Thaw subsystem calculation detected which is not currently supported."
            )
            raise StopParsing()
>>>>>>> 346f7f7b

        ### geometry optimization
        if line.strip().startswith("Cycle:"):
            self.append_attribute("optstatus", data.ccData.OPT_UNKNOWN)

        if hasattr(self, "optstatus"):
            if line.split() == ["Cycle:", "1"]:
                self.optstatus[-1] += data.ccData.OPT_NEW

            if line.strip().startswith("WARNING: Geometry Optimization not yet converged!"):
                self.set_attribute("optdone", [])
                self.optstatus[-1] += data.ccData.OPT_UNCONVERGED

            if line.strip().startswith("Convergence reached after"):
                if not self.optstatus[-1] & data.ccData.OPT_DONE:
                    self.append_attribute("optdone", len(self.atomcoords) - 1)
                    self.optstatus[-1] += data.ccData.OPT_DONE

            if line.strip().startswith("Current Geometry Gradients (a.u.):"):
                if not self.optstatus[-1] & data.ccData.OPT_DONE:
                    self.skip_line(inputfile, ["Current"])
                    line = next(inputfile)
                    grad = []
                    for i in range(self.natom):
                        grad_data_raw = line.split()
                        x, y, z = map(float, grad_data_raw[2:5])
                        grad.append([x, y, z])
                        line = next(inputfile)
                    self.append_attribute("grads", grad)

            # The 5 convergence criteria in Serenity, of which 3 must be met, are (in order):
            # Energy Change, RMS Gradient, Max Gradient, RMS Step, Max Step
            if line.strip().startswith("Geometry Relaxation:"):
                criteria = []
                self.skip_line(inputfile, ["Geometry Relaxation:"])
                self.skip_line(inputfile, ["dashes"])
                line = next(inputfile)
                criteria.append(line.split()[2])
                line = next(inputfile)
                line = next(inputfile)
                criteria.append(line.split()[2])
                line = next(inputfile)
                criteria.append(line.split()[2])
                line = next(inputfile)
                criteria.append(line.split()[2])
                line = next(inputfile)
                criteria.append(line.split()[2])
                self.append_attribute("geovalues", criteria)
        if line.split()[1:3] == ["MP2", "Results"] or line.split()[1:3] == [
            "(Local-)MP2",
            "Results",
        ]:
            # Serenity has no higher order than MP2 and cannot do geometry optimization with it,
            # but still may contain several MP2 energies in one file.
            if hasattr(self, "mpenergies"):
                self.logger.warning("Warning: Multiple MP2 energies in Serenity!")
            line = next(inputfile)
            # skip forward to string "Total Energy", but only for max 20 lines
            i = 0
            while not line.strip().startswith("Total Energy") and i < 20:
                line = next(inputfile)
                i += 1
            self.append_attribute("mpenergies", [line.split()[2]])
<<<<<<< HEAD
            self.metadata["methods"].append("MP2")

        ### metadata
        if line[4:34] == "Time taken for the entire run:":
            # TODO this condition is probably too straigthforward and will take some more testing.
            self.metadata["success"] = True

        # note: cpu time is not printed straightforwardly in Serenity.
        if line[4:23] == "Time taken for task":
            if "wall_time" not in self.metadata:
                self.metadata["wall_time"] = []
            if line.split()[6] == "s.":
                walltime = datetime.timedelta(seconds=float(line.split()[5]))
            elif line.split()[6] == "min.":
                walltime = datetime.timedelta(
                    minutes=float(line.split()[5].split(":")[0]),
                    seconds=float(line.split()[5].split(":")[1]),
                )
            self.metadata["wall_time"].append(walltime)

        if line.strip().startswith("Warning") or line.strip().startswith("WARNING"):
            if "warnings" not in self.metadata:
                self.metadata["warnings"] = []
            # TODO just adding the entire warning line for now. Warnings may be longer than this line.
            self.metadata["warning"].append(line)

        if line[4:23] == "Version           :":
            self.metadata["package_version"] = line.split()[2]

        ### EXCITED STATE
        # TODO add CC2 etc
        if line.strip().startswith("TDDFT Summary"):
            self.metadata["excited_states_method"] = "TD-DFT"
=======

        if line.strip().startswith("TDDFT Summary"):
            self.metadata["excited_states_method"] = "TD-DFT"

        if line.strip().startswith("TDA Summary"):
            # TODO need to differentiate between TDA and CIS depending on DFT or HF for ground state
            self.metadata["excited_states_method"] = "TDA"

        if line.strip().startswith("CC2 Summary"):
            self.metadata["excited_states_method"] = "CC2"

        if line.strip().startswith("ADC(2) Summary"):
            self.metadata["excited_states_method"] = "ADC2"

        if line.strip().startswith("CIS(D) Summary"):
            self.metadata["excited_states_method"] = "CIS(D)"
>>>>>>> 346f7f7b

        # excitation energies and singly-excited configuration data
        if line.strip().startswith("Dominant Contributions"):
            self.skip_line(inputfile, ["Dominant"])
            self.skip_line(inputfile, ["dashes"])
            self.skip_line(inputfile, ["state"])
            self.skip_line(inputfile, ["(a.u.)"])
            line = next(inputfile)

<<<<<<< HEAD
=======
            # TODO maybe modify the method of warning. having multiple excited state calculations  obscures the metadata
            if hasattr(self, "etenergies"):
                self.logger.warning("Warning: Multiple Excited state calculations in Serenity!")

>>>>>>> 346f7f7b
            exc_iterator = 1
            transition_data = []
            while not line.strip().startswith("--"):
                if line.strip().startswith(str(exc_iterator)):  # new exc
                    if exc_iterator > 1:
                        self.append_attribute("etsecs", transition_data)
                        transition_data = []
                    self.append_attribute("etenergies", line.split()[1])
<<<<<<< HEAD
                    i = int(line.split()[6])
                    a = int(line.split()[8])
                    i_spin = self.convert_to_spin(line.split()[7])
                    a_spin = self.convert_to_spin(line.split()[9])
                    # Serenity prints coef as coef^2 * 100
                    coef = numpy.sqrt(float(line.split()[10]) / 100.00)
                    transition_data.append([(i, i_spin), (a, a_spin), coef])
                    exc_iterator += 1
                else:
                    i = int(line.split()[1])
                    a = int(line.split()[3])
                    i_spin = self.convert_to_spin(line.split()[2])
                    a_spin = self.convert_to_spin(line.split()[4])
                    coef = numpy.sqrt(float(line.split()[5]) / 100.00)
=======
                    line_data = line.split()
                    i = int(line_data[6])
                    a = int(line_data[8])
                    i_spin = self.convert_to_spin(line_data[7])
                    a_spin = self.convert_to_spin(line_data[9])
                    # Serenity prints coef as coef^2 * 100
                    coef = numpy.sqrt(float(line_data[10]) / 100.00)
                    transition_data.append([(i, i_spin), (a, a_spin), coef])
                    exc_iterator += 1
                else:
                    line_data = line.split()
                    i = int(line_data[1])
                    a = int(line_data[3])
                    i_spin = self.convert_to_spin(line_data[2])
                    a_spin = self.convert_to_spin(line_data[4])
                    coef = numpy.sqrt(float(line_data[5]) / 100.00)
>>>>>>> 346f7f7b
                    transition_data.append([(i, i_spin), (a, a_spin), coef])
                line = next(inputfile)
            self.append_attribute("etsecs", transition_data)

        # oscillator strengths and transition dipoles (length gauge)
        if line.strip().startswith("Absorption Spectrum (dipole-length)"):
            self.skip_line(inputfile, ["Absorption"])
            self.skip_line(inputfile, ["dashes"])
            self.skip_line(inputfile, ["state"])
            self.skip_line(inputfile, ["(eV)"])
            line = next(inputfile)
            while not line.strip().startswith("--"):
                line_data = line.split()
                x, y, z = map(float, line_data[4:])
                self.append_attribute("etdips", [x, y, z])
                self.append_attribute("etoscs", line_data[3])
                line = next(inputfile)

        # transition dipoles (velocity gauge)
        if line.strip().startswith("Absorption Spectrum (dipole-velocity)"):
            self.skip_line(inputfile, ["Absorption"])
            self.skip_line(inputfile, ["dashes"])
            self.skip_line(inputfile, ["state"])
            self.skip_line(inputfile, ["(eV)"])
            line = next(inputfile)
            while not line.strip().startswith("--"):
                line_data = line.split()
                x, y, z = map(float, line_data[4:])
                self.append_attribute("etveldips", [x, y, z])
                line = next(inputfile)

        # rotatory strengths and magnetic transition dipoles (length gauge)
        if line.strip().startswith("CD Spectrum (dipole-length)"):
            self.skip_line(inputfile, ["CD"])
            self.skip_line(inputfile, ["dashes"])
            self.skip_line(inputfile, ["state"])
            self.skip_line(inputfile, ["(eV)"])
            line = next(inputfile)
            while not line.strip().startswith("--"):
                line_data = line.split()
                x, y, z = map(float, line_data[4:])
                self.append_attribute("etmagdips", [x, y, z])
                self.append_attribute("etrotats", line_data[3])
                line = next(inputfile)<|MERGE_RESOLUTION|>--- conflicted
+++ resolved
@@ -33,14 +33,11 @@
         return label
 
     def before_parsing(self):
-<<<<<<< HEAD
         self.skipSystem = False
         self.skipSCF = False
         self.populationdict = {}
         # TODO Serenity also has Becke, IAO, and CHELPG population analyses that are currently not supported.
         self.populationtypes = ["Mulliken", "CM5", "Hirshfeld"]
-=======
->>>>>>> 346f7f7b
         self.metadata["unrestricted"] = False
         self.beta_parsing = False
         self.path = Path(self.inputfile.filenames[0]).resolve()
@@ -85,16 +82,9 @@
         elif symbol == "b":
             return 1
         else:
-<<<<<<< HEAD
-            self.logger.warning(
-                "Unexpected symbol encountered while parsing for spins of transitions."
-            )
-            raise StopParsing()
-=======
             self.logger.error(
                 "Unexpected symbol encountered while parsing for spins of transitions."
             )
->>>>>>> 346f7f7b
 
     def extract(self, inputfile, line):
         """Extract information from the file object inputfile."""
@@ -107,15 +97,12 @@
                 name = line.split()[1]
                 if not hasattr(self, "systemname"):
                     self.systemname = name
-<<<<<<< HEAD
                 elif name[-5:] == "_FREE":
                     self.logger.warning(
                         "Skipping the parsing of the atom SCFs done by some population analysis methods in Serenity."
                     )
                     self.skipSystem = True
                     self.skipSCF = True
-=======
->>>>>>> 346f7f7b
                 elif name != self.systemname:
                     self.logger.error("Multiple systems detected which is not currently supported.")
                     raise StopParsing()
@@ -129,7 +116,6 @@
             if line[5:9] == "Spin":
                 self.set_attribute("mult", int(line.split()[1]) + 1)
 
-<<<<<<< HEAD
             # Extract from atoms: number of atoms, elements, and coordinates
             if line.strip().startswith("Current Geometry (Angstrom):"):
                 line = next(inputfile)
@@ -164,8 +150,6 @@
                 self.metadata["basis_set"] = line.split()[2]
             if line[5:16] == "Functional:":
                 self.metadata["functional"] = line.split()[1]
-            if line[5:14] == "SCF Mode:":
-                self.metadata["unrestricted"] = False
 
             # Extract SCF thresholds
             if line.strip().startswith("Energy Threshold:"):
@@ -245,86 +229,6 @@
                         homos = int(line.split()[0])
                         line = next(inputfile)
                     self.append_attribute("homos", homos - 1)
-=======
-        # metadata
-        if line[4:23] == "Version           :":
-            self.metadata["package_version"] = line.split()[2]
-        if line[5:15] == "Basis Set:":
-            self.metadata["basis_set"] = line.split()[2]
-        if line[5:16] == "Functional:":
-            self.metadata["functional"] = line.split()[1]
-        if line[5:14] == "SCF Mode:":
-            self.metadata["unrestricted"] = False
-        if line[4:34] == "Time taken for the entire run:":
-            # TODO this condition is probably too straigthforward and will take some more testing.
-            self.metadata["success"] = True
-        # note: cpu time is not printed straightforwardly in Serenity.
-        if line[4:23] == "Time taken for task":
-            if "wall_time" not in self.metadata:
-                self.metadata["wall_time"] = []
-            if line.split()[6] == "s.":
-                walltime = datetime.timedelta(seconds=float(line.split()[5]))
-            elif line.split()[6] == "min.":
-                walltime = datetime.timedelta(
-                    minutes=float(line.split()[5].split(":")[0]),
-                    seconds=float(line.split()[5].split(":")[1]),
-                )
-            self.metadata["wall_time"].append(walltime)
-        if line.strip().startswith("Warning") or line.strip().startswith("WARNING"):
-            if "warnings" not in self.metadata:
-                self.metadata["warnings"] = []
-            # TODO just adding the entire warning line for now. Warnings may be longer than this line.
-            self.metadata["warning"].append(line)
-
-        # Extract from atoms: number of atoms, elements, and coordinates
-        if line.strip().startswith("Current Geometry (Angstrom):"):
-            line = next(inputfile)
-            line = next(inputfile)
-            atomnos = []
-            coords = []
-            while line.strip():
-                atominfo = line.split()
-                element = atominfo[1]
-                x, y, z = map(float, atominfo[2:5])
-                atomnos.append(self.table.number[element])
-                coords.append([x, y, z])
-                line = next(inputfile)
-
-            self.set_attribute("atomnos", atomnos)
-            self.set_attribute("natom", len(atomnos))
-            if hasattr(self, "optstatus"):
-                if not self.optstatus[-1] & data.ccData.OPT_DONE and not len(self.optstatus) == 1:
-                    self.append_attribute("atomcoords", coords)
-            else:
-                self.append_attribute("atomcoords", coords)
-
-        if line[5:13] == "SCF Mode":
-            if line.split()[2] == "RESTRICTED":
-                self.metadata["unrestricted"] = False
-            elif line.split()[2] == "UNRESTRICTED":
-                self.metadata["unrestricted"] = True
-
-        if line[5:21] == "Basis Functions:":
-            # if self.metadata["unrestricted"]:
-            #    self.set_attribute("nbasis", int(line.split()[2]) * 2)
-            # else:
-            self.set_attribute("nbasis", int(line.split()[2]))
-
-        # Extract SCF thresholds
-        if line.strip().startswith("Energy Threshold:"):
-            ethresh = float(line.split()[2])
-            line = next(inputfile)
-            if "RMSD[D]" in line:
-                rmsd = float(line.split()[2])
-                line = next(inputfile)
-                if "DIIS" in line:
-                    diis = float(line.split()[2])
-                    scftargets = [ethresh, rmsd, diis]
-                    self.append_attribute("scftargets", scftargets)
-
-        if "Total Energy (" in line:
-            self.append_attribute("scfenergies", float(line.split()[3]))
->>>>>>> 346f7f7b
 
         ### Multipole moments
         if line.strip().startswith("Origin chosen as:"):
@@ -371,7 +275,6 @@
             self.skip_line(inputfile, "blank")
             line = next(inputfile)
             line = next(inputfile)
-<<<<<<< HEAD
             chargelist = []
             while line.strip() and not line.strip().startswith("---"):
                 charge = float(line.split()[3])
@@ -379,18 +282,6 @@
                 line = next(inputfile)
             value = numpy.array(chargelist)
             self.populationdict[key] = value
-=======
-            values = []
-            while not line.strip().startswith("Converged after"):
-                line_data = line.split()
-                c1, c2, c3 = map(float, line_data[2:5])
-                values.append([c1, c2, c3])
-                line = next(inputfile)
-            self.append_attribute("scfvalues", numpy.vstack(numpy.array(values)))
-
-        if line.strip().startswith("Dispersion Correction ("):
-            self.append_attribute("dispersionenergies", float(line.split()[3]))
->>>>>>> 346f7f7b
 
         if "Total Local-CCSD Energy" in line:
             self.set_attribute("ccenergies", float(line.split()[3]))
@@ -405,7 +296,6 @@
             self.set_attribute("ccenergies", float(line.split()[3]))
             self.metadata["methods"].append("CCSD(T)")
 
-<<<<<<< HEAD
         # for additional robustness.
         # this should already be stopped by the presence of several systems in the output
         if line.strip().startswith("Freeze-and-Thaw Cycle"):
@@ -466,95 +356,7 @@
                 line = next(inputfile)
                 criteria.append(line.split()[2])
                 self.append_attribute("geovalues", criteria)
-=======
-        # Extract index of HOMO(s)
-        if line.strip().startswith("Orbital Energies:"):
-            self.skip_line(inputfile, ["Orbital"])
-            self.skip_line(inputfile, ["dashes"])
-            if self.metadata["unrestricted"] and not self.beta_parsing:
-                self.skip_line(inputfile, ["Alpha:"])
-                self.beta_parsing = True
-            self.skip_line(inputfile, ["#   Occ."])
-            # self.skip_lines(inputfile, ["Orbital","dashes","#   Occ."]) # TODO test results in warnings
-            line = next(inputfile)
-            homos = None
-            occ_number = None
-            if self.metadata["unrestricted"]:
-                occ_number = "1.00"
-            else:
-                occ_number = "2.00"
-            while line.split()[1] == occ_number:
-                homos = int(line.split()[0])
-                line = next(inputfile)
-            self.append_attribute("homos", homos - 1)  # Serenity starts at 1, python at 0
-
-            if self.beta_parsing:
-                while line.split()[0] != "Beta:":
-                    line = next(inputfile)
-                self.skip_line(inputfile, ["Beta:"])
-                self.skip_line(inputfile, ["#   Occ."])
-                line = next(inputfile)
-                while line.split()[1] == occ_number:
-                    homos = int(line.split()[0])
-                    line = next(inputfile)
-                self.append_attribute("homos", homos - 1)
-
-        # for additional robustness.
-        # this should already be stopped by the presence of several systems in the output
-        if line.strip().startswith("Freeze-and-Thaw Cycle"):
-            self.logger.error(
-                "Freeze-and-Thaw subsystem calculation detected which is not currently supported."
-            )
-            raise StopParsing()
->>>>>>> 346f7f7b
-
-        ### geometry optimization
-        if line.strip().startswith("Cycle:"):
-            self.append_attribute("optstatus", data.ccData.OPT_UNKNOWN)
-
-        if hasattr(self, "optstatus"):
-            if line.split() == ["Cycle:", "1"]:
-                self.optstatus[-1] += data.ccData.OPT_NEW
-
-            if line.strip().startswith("WARNING: Geometry Optimization not yet converged!"):
-                self.set_attribute("optdone", [])
-                self.optstatus[-1] += data.ccData.OPT_UNCONVERGED
-
-            if line.strip().startswith("Convergence reached after"):
-                if not self.optstatus[-1] & data.ccData.OPT_DONE:
-                    self.append_attribute("optdone", len(self.atomcoords) - 1)
-                    self.optstatus[-1] += data.ccData.OPT_DONE
-
-            if line.strip().startswith("Current Geometry Gradients (a.u.):"):
-                if not self.optstatus[-1] & data.ccData.OPT_DONE:
-                    self.skip_line(inputfile, ["Current"])
-                    line = next(inputfile)
-                    grad = []
-                    for i in range(self.natom):
-                        grad_data_raw = line.split()
-                        x, y, z = map(float, grad_data_raw[2:5])
-                        grad.append([x, y, z])
-                        line = next(inputfile)
-                    self.append_attribute("grads", grad)
-
-            # The 5 convergence criteria in Serenity, of which 3 must be met, are (in order):
-            # Energy Change, RMS Gradient, Max Gradient, RMS Step, Max Step
-            if line.strip().startswith("Geometry Relaxation:"):
-                criteria = []
-                self.skip_line(inputfile, ["Geometry Relaxation:"])
-                self.skip_line(inputfile, ["dashes"])
-                line = next(inputfile)
-                criteria.append(line.split()[2])
-                line = next(inputfile)
-                line = next(inputfile)
-                criteria.append(line.split()[2])
-                line = next(inputfile)
-                criteria.append(line.split()[2])
-                line = next(inputfile)
-                criteria.append(line.split()[2])
-                line = next(inputfile)
-                criteria.append(line.split()[2])
-                self.append_attribute("geovalues", criteria)
+
         if line.split()[1:3] == ["MP2", "Results"] or line.split()[1:3] == [
             "(Local-)MP2",
             "Results",
@@ -570,7 +372,6 @@
                 line = next(inputfile)
                 i += 1
             self.append_attribute("mpenergies", [line.split()[2]])
-<<<<<<< HEAD
             self.metadata["methods"].append("MP2")
 
         ### metadata
@@ -601,11 +402,6 @@
             self.metadata["package_version"] = line.split()[2]
 
         ### EXCITED STATE
-        # TODO add CC2 etc
-        if line.strip().startswith("TDDFT Summary"):
-            self.metadata["excited_states_method"] = "TD-DFT"
-=======
-
         if line.strip().startswith("TDDFT Summary"):
             self.metadata["excited_states_method"] = "TD-DFT"
 
@@ -621,7 +417,6 @@
 
         if line.strip().startswith("CIS(D) Summary"):
             self.metadata["excited_states_method"] = "CIS(D)"
->>>>>>> 346f7f7b
 
         # excitation energies and singly-excited configuration data
         if line.strip().startswith("Dominant Contributions"):
@@ -631,13 +426,10 @@
             self.skip_line(inputfile, ["(a.u.)"])
             line = next(inputfile)
 
-<<<<<<< HEAD
-=======
             # TODO maybe modify the method of warning. having multiple excited state calculations  obscures the metadata
             if hasattr(self, "etenergies"):
                 self.logger.warning("Warning: Multiple Excited state calculations in Serenity!")
 
->>>>>>> 346f7f7b
             exc_iterator = 1
             transition_data = []
             while not line.strip().startswith("--"):
@@ -646,22 +438,6 @@
                         self.append_attribute("etsecs", transition_data)
                         transition_data = []
                     self.append_attribute("etenergies", line.split()[1])
-<<<<<<< HEAD
-                    i = int(line.split()[6])
-                    a = int(line.split()[8])
-                    i_spin = self.convert_to_spin(line.split()[7])
-                    a_spin = self.convert_to_spin(line.split()[9])
-                    # Serenity prints coef as coef^2 * 100
-                    coef = numpy.sqrt(float(line.split()[10]) / 100.00)
-                    transition_data.append([(i, i_spin), (a, a_spin), coef])
-                    exc_iterator += 1
-                else:
-                    i = int(line.split()[1])
-                    a = int(line.split()[3])
-                    i_spin = self.convert_to_spin(line.split()[2])
-                    a_spin = self.convert_to_spin(line.split()[4])
-                    coef = numpy.sqrt(float(line.split()[5]) / 100.00)
-=======
                     line_data = line.split()
                     i = int(line_data[6])
                     a = int(line_data[8])
@@ -678,7 +454,6 @@
                     i_spin = self.convert_to_spin(line_data[2])
                     a_spin = self.convert_to_spin(line_data[4])
                     coef = numpy.sqrt(float(line_data[5]) / 100.00)
->>>>>>> 346f7f7b
                     transition_data.append([(i, i_spin), (a, a_spin), coef])
                 line = next(inputfile)
             self.append_attribute("etsecs", transition_data)
