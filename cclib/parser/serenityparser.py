# Copyright (c) 2025, the cclib development team
#
# This file is part of cclib (http://cclib.github.io) and is distributed under
# the terms of the BSD 3-Clause License.

"""Parser for Serenity output files"""

from cclib.parser import logfileparser

import numpy


class Serenity(logfileparser.Logfile):
    """A Serenity output file"""

    def __init__(self, *args, **kwargs):
        super().__init__(logname="Serenity", *args, **kwargs)

    def __str__(self):
        """Return a string representation of the object."""
        return f"Serenity output file {self.filename}"

    def __repr__(self):
        """Return a representation of the object."""
        return f'Serenity("{self.filename}")'

    def normalisesym(self, label):
        """Serenity does not require normalizing symmetry labels."""
        return label

    def before_parsing(self):
        self.unrestricted = False

    def after_parsing(self):
        super().after_parsing()

    def extract(self, inputfile, line):
        """Extract information from the file object inputfile."""

        # Extract charge and multiplicity
        if line[5:11] == "Charge":
            self.set_attribute("charge", int(line.split()[1]))

        # Extract multiplicity
        if line[5:9] == "Spin":
            self.set_attribute("mult", int(line.split()[1]) + 1)

        # Extract from atoms: number of atoms, elements, and coordinates
        if line.strip().startswith("Current Geometry (Angstrom):"):
            line = next(inputfile)
            line = next(inputfile)
            atomnos = []
            coords = []
            while line.strip():
                print(line)
                atominfo = line.split()
                element = atominfo[1]
                x, y, z = map(float, atominfo[2:5])
                atomnos.append(self.table.number[element])
                coords.append([x, y, z])
                line = next(inputfile)

            self.set_attribute("atomnos", atomnos)
            self.set_attribute("natom", len(atomnos))
            self.append_attribute("atomcoords", coords)

        if line[5:21] == "Basis Functions:":
            self.set_attribute("nbasis", int(line.split()[2]))

<<<<<<< HEAD
        if "Total Energy" in line:
            self.set_attribute("scfenergies", [float(line.split()[3])])
=======
        if "Cycle" in line and "Mode" in line:
            line = next(inputfile)
            values = []
            while not line.strip().startswith("Converged after"):
                linedata = line.split()
                c1, c2, c3 = map(float, linedata[2:5])
                values.append([c1, c2, c3])
                line = next(inputfile)
            self.append_attribute("scfvalues", numpy.vstack(numpy.array(values)))
>>>>>>> 703fb212
        if "Dispersion Correction (" in line:
            self.append_attribute("dispersionenergies", float(line.split()[3]))<|MERGE_RESOLUTION|>--- conflicted
+++ resolved
@@ -67,10 +67,8 @@
         if line[5:21] == "Basis Functions:":
             self.set_attribute("nbasis", int(line.split()[2]))
 
-<<<<<<< HEAD
         if "Total Energy" in line:
             self.set_attribute("scfenergies", [float(line.split()[3])])
-=======
         if "Cycle" in line and "Mode" in line:
             line = next(inputfile)
             values = []
@@ -80,6 +78,5 @@
                 values.append([c1, c2, c3])
                 line = next(inputfile)
             self.append_attribute("scfvalues", numpy.vstack(numpy.array(values)))
->>>>>>> 703fb212
         if "Dispersion Correction (" in line:
             self.append_attribute("dispersionenergies", float(line.split()[3]))