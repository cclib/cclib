--- conflicted
+++ resolved
@@ -35,7 +35,6 @@
       - name: Prepare conda environment
         run: |
           echo "/opt/conda/envs/cclib/bin" >> "${GITHUB_PATH}"
-<<<<<<< HEAD
       # - name: Build docs
       #   run: cd doc && make default
       # - name: Make a no jekyll file
@@ -51,22 +50,4 @@
       #     destination-repository-name: 'cclib.github.io'
       #     commit-message: See ORIGIN_COMMIT from $GITHUB_REF
       #     target-branch: master
-      #   if: github.ref == 'refs/heads/master'
-=======
-      - name: Build docs
-        run: cd doc && make default
-      - name: Make a no jekyll file
-        run: touch doc/sphinx/_build/html/.nojekyll
-      - name: Pushes to another repository
-        id: push_directory
-        uses: cpina/github-action-push-to-another-repository@main
-        env:
-          SSH_DEPLOY_KEY: ${{ secrets.CCLIB_DOCS_KEY }}
-        with:
-          source-directory: doc/sphinx/_build/html
-          destination-github-username: 'cclib'
-          destination-repository-name: 'cclib.github.io'
-          commit-message: See ORIGIN_COMMIT from $GITHUB_REF
-          target-branch: master
-        if: github.ref == 'refs/heads/master'
->>>>>>> f8a17414
+      #   if: github.ref == 'refs/heads/master'