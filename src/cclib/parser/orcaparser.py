# This file is part of cclib (http://cclib.sf.net), a library for parsing
# and interpreting the results of computational chemistry packages.
#
# Copyright (C) 2007-2014, the cclib development team
#
# The library is free software, distributed under the terms of
# the GNU Lesser General Public version 2.1 or later. You should have
# received a copy of the license along with cclib. You can also access
# the full license online at http://www.gnu.org/copyleft/lgpl.html.

from __future__ import print_function

import numpy

from . import logfileparser


class ORCA(logfileparser.Logfile):
    """An ORCA log file."""

    def __init__(self, *args, **kwargs):

        # Call the __init__ method of the superclass
        super(ORCA, self).__init__(logname="ORCA", *args, **kwargs)
        
    def __str__(self):
        """Return a string representation of the object."""
        return "ORCA log file %s" % (self.filename)

    def __repr__(self):
        """Return a representation of the object."""
        return 'ORCA("%s")' % (self.filename)
    
    def normalisesym(self, label):
        """Use standard symmetry labels instead of Gaussian labels.

        To normalise:
        (1) If label is one of [SG, PI, PHI, DLTA], replace by [sigma, pi, phi, delta]
        (2) replace any G or U by their lowercase equivalent

        >>> sym = Gaussian("dummyfile").normalisesym
        >>> labels = ['A1', 'AG', 'A1G', "SG", "PI", "PHI", "DLTA", 'DLTU', 'SGG']
        >>> map(sym, labels)
        ['A1', 'Ag', 'A1g', 'sigma', 'pi', 'phi', 'delta', 'delta.u', 'sigma.g']
        """

    def before_parsing(self):

        # A geometry optimization is started only when
        # we parse a cycle (so it will be larger than zero().
        self.gopt_cycle = 0

        # Keep track of when geometry optimizations finish
        self.optdone = []

    def extract(self, inputfile, line):
        """Extract information from the file object inputfile."""

        if line[0:15] == "Number of atoms":

            natom = int(line.split()[-1])

            # This assert will probably never be executed.
            if hasattr(self, "natom"):
                assert self.natom == natom
            else:
                self.natom = natom

        if line[1:13] == "Total Charge":

            charge = int(line.split()[-1])
            line = next(inputfile)
            mult = int(line.split()[-1])

            self.charge = charge
            self.mult = mult

        # SCF convergence output begins with
        #
        # --------------
        # SCF ITERATIONS
        # --------------
        # 
        # However, there are two common formats which need to be handled.
        # These are seperate functions.

        if "SCF ITERATIONS" in line:

            dashes = next(inputfile)
            line = next(inputfile).split()

            if line[1] == "Energy":
                self.parse_scf_condensed_format(inputfile, line)
            elif line[1] == "Starting":
                self.parse_scf_expanded_format(inputfile, line)

        # Information about the final iteration, which also includes the convergence
        # targets and the convergence values, is printed separately, in a section like this:
        #
        #       *****************************************************
        #       *                     SUCCESS                       *
        #       *           SCF CONVERGED AFTER   9 CYCLES          *
        #       *****************************************************
        #
        # ...
        #
        # Total Energy       :         -382.04963064 Eh          -10396.09898 eV
        #
        # ...
        #
        # -------------------------   ----------------
        # FINAL SINGLE POINT ENERGY     -382.049630637
        # -------------------------   ----------------
        #
        # We cannot use this last message as a stop condition in general, because
        # often there is vibrational output before it. So we use the 'Total Energy'
        # line. However, what comes after that is different for single point calculations
        # and in the inner steps of geometry optimizations.
        if "SCF CONVERGED AFTER" in line:

            if not hasattr(self, "scfenergies"):
                self.scfenergies = []
            if not hasattr(self, "scfvalues"):
                self.scfvalues = []
            if not hasattr(self, "scftargets"):
                self.scftargets = []

            while not "Total Energy       :" in line:
                line = next(inputfile)
            energy = float(line.split()[5])
            self.scfenergies.append(energy)

            self._append_scfvalues_scftargets(inputfile, line)

        # Sometimes the SCF does not converge, but does not halt the
        # the run (like in bug 3184890). In this this case, we should
        # remain consistent and use the energy from the last reported
        # SCF cycle. In this case, ORCA print a banner like this:
        #
        #       *****************************************************
        #       *                     ERROR                         *
        #       *           SCF NOT CONVERGED AFTER   8 CYCLES      *
        #       *****************************************************
        if "SCF NOT CONVERGED AFTER" in line:

            if not hasattr(self, "scfenergies"):
                self.scfenergies = []
            if not hasattr(self, "scfvalues"):
                self.scfvalues = []
            if not hasattr(self, "scftargets"):
                self.scftargets = []

            energy = self.scfvalues[-1][-1][0]
            self.scfenergies.append(energy)

<<<<<<< HEAD
        if line[25:50] == "Geometry Optimization Run" or line[28:48] == "Relaxed Surface Scan":
=======
            self._append_scfvalues_scftargets(inputfile, line)  

        if line[25:50] == "Geometry Optimization Run":
>>>>>>> e895cc01

            line = next(inputfile)
            while line[0:23] != "Convergence Tolerances:":
                line = next(inputfile)

            self.geotargets = numpy.zeros((5,), "d")
            for i in range(5):
                line = next(inputfile)
                self.geotargets[i] = float(line.split()[-2])

        #get geometry convergence criteria
        if line[33:53] == "Geometry convergence":
            if not hasattr(self, "geovalues"):
                self.geovalues = [ ]
            
            newlist = []
            headers = next(inputfile)
            dashes = next(inputfile)
            
            #check if energy change is present (steps > 1)
            line = next(inputfile)
            if line.find("Energy change") > 0:
                newlist.append(float(line.split()[2]))
                line = next(inputfile)
            else:
                newlist.append(0.0)

            #get rest of info
            for i in range(4):
                newlist.append(float(line.split()[2]))
                line = next(inputfile)
            
            self.geovalues.append(newlist)

        #if not an optimization, determine structure used
        if line[0:21] == "CARTESIAN COORDINATES" and not hasattr(self, "atomcoords"):
            dashes = next(inputfile)
            
            atomnos = []
            atomcoords = []
            line = next(inputfile)
            while len(line) > 1:
                broken = line.split()
                atomnos.append(self.table.number[broken[0]])
                atomcoords.append(list(map(float, broken[1:4])))
                line = next(inputfile)

            self.atomcoords = [atomcoords]
            if not hasattr(self, "atomnos"):
                self.atomnos = atomnos
                self.natom = len(atomnos)

        # There's always a banner announcing the next geometry optimization cycle,
        # which looks something like this:
        #
        #    *************************************************************
        #    *                GEOMETRY OPTIMIZATION CYCLE   2            *
        #    *************************************************************
        if "GEOMETRY OPTIMIZATION CYCLE" in line:

            # Keep track of the current cycle jsut in case, because some things
            # are printed differently inside the first/last and other cycles.
            self.gopt_cycle = int(line.split()[4])

            #parse geometry coords
            stars = next(inputfile)
            dashes = next(inputfile)
            text = next(inputfile)
            dashes = next(inputfile)
           
            if not hasattr(self,"atomcoords"):
                self.atomcoords = []

            atomnos = []
            atomcoords = []
            for i in range(self.natom):
                line = next(inputfile)
                broken = line.split()
                atomnos.append(self.table.number[broken[0]])
                atomcoords.append(list(map(float, broken[1:4])))
            
            self.atomcoords.append(atomcoords)
            if not hasattr(self, "atomnos"):
                self.atomnos = numpy.array(atomnos,'i')

        if line[21:68] == "FINAL ENERGY EVALUATION AT THE STATIONARY POINT":
            count = len(self.atomcoords)
            self.optdone.append(count)

            text = next(inputfile)
            broken = text.split()
            stars = next(inputfile)
            dashes = next(inputfile)
            text = next(inputfile)
            dashes = next(inputfile)

            atomcoords = []
            for i in range(self.natom):
                line = next(inputfile)
                broken = line.split()
                atomcoords.append(list(map(float, broken[1:4])))

            self.atomcoords.append(atomcoords)

        if line[0:16] == "ORBITAL ENERGIES":
            dashes = next(inputfile)
            text = next(inputfile)
            text = next(inputfile)

            self.moenergies = [[]]
            self.homos = [[0]]

            line = next(inputfile)
            while len(line) > 20: #restricted calcs are terminated by ------
                info = line.split()
                self.moenergies[0].append(float(info[3]))
                if float(info[1]) > 0.00: #might be 1 or 2, depending on restricted-ness
                    self.homos[0] = int(info[0])
                line = next(inputfile)

            line = next(inputfile)

            #handle beta orbitals
            if line[17:35] == "SPIN DOWN ORBITALS":
                text = next(inputfile)

                self.moenergies.append([])
                self.homos.append(0)

                line = next(inputfile)
                while len(line) > 20: #actually terminated by ------
                    info = line.split()
                    self.moenergies[1].append(float(info[3]))
                    if float(info[1]) == 1.00:
                        self.homos[1] = int(info[0])
                    line = next(inputfile)

        # So nbasis was parsed at first with the first pattern, but it turns out that
        # semiempirical methods (at least AM1 as reported by Julien Idé) do not use this.
        # For this reason, also check for the second patterns, and use it as an assert
        # if nbasis was already parsed. Regression PCB_1_122.out covers this test case.
        if line[1:32] == "# of contracted basis functions":
            self.nbasis = int(line.split()[-1])
        if line[1:27] == "Basis Dimension        Dim":
            nbasis = int(line.split()[-1])
            if hasattr(self, 'nbasis'):
                assert nbasis == self.nbasis
            else:
                self.nbasis = nbasis

        if line[0:14] == "OVERLAP MATRIX":
            dashes = next(inputfile)

            self.aooverlaps = numpy.zeros( (self.nbasis, self.nbasis), "d")
            for i in range(0, self.nbasis, 6):
                self.updateprogress(inputfile, "Overlap")

                header = next(inputfile)
                size = len(header.split())

                for j in range(self.nbasis):
                    line = next(inputfile)
                    broken = line.split()
                    self.aooverlaps[j, i:i+size] = list(map(float, broken[1:size+1]))

        # Molecular orbital coefficients.
        # This is also where atombasis is parsed.
        if line[0:18] == "MOLECULAR ORBITALS":

            dashses = next(inputfile)

            mocoeffs = [ numpy.zeros((self.nbasis, self.nbasis), "d") ]
            self.aonames = []
            self.atombasis = []
            for n in range(self.natom):
                self.atombasis.append([])

            for spin in range(len(self.moenergies)):

                if spin == 1:
                    blank = next(inputfile)
                    mocoeffs.append(numpy.zeros((self.nbasis, self.nbasis), "d"))

                for i in range(0, self.nbasis, 6):
                    self.updateprogress(inputfile, "Coefficients")

                    numbers = next(inputfile)
                    energies = next(inputfile)
                    occs = next(inputfile)
                    dashes = next(inputfile)
                    broken = dashes.split()
                    size = len(broken)

                    for j in range(self.nbasis):
                        line = next(inputfile)
                        broken = line.split()

                        #only need this on the first time through
                        if spin == 0 and i == 0:
                            atomname = line[3:5].split()[0]
                            num = int(line[0:3])
                            orbital = broken[1].upper()
                            
                            self.aonames.append("%s%i_%s"%(atomname, num+1, orbital))
                            self.atombasis[num].append(j)

                        temp = []
                        vals = line[16:-1] #-1 to remove the last blank space
                        for k in range(0, len(vals), 10):
                            temp.append(float(vals[k:k+10]))
                        mocoeffs[spin][i:i+size, j] = temp

            self.mocoeffs = mocoeffs

        if line[0:18] == "TD-DFT/TDA EXCITED":
            sym = "Triplet" # Could be singlets or triplets
            if line.find("SINGLETS") >= 0:
                sym = "Singlet"
                self.etsecs = []
                self.etenergies = []
                self.etsyms = []
            lookup = {'a':0, 'b':1}
            line = next(inputfile)
            while line.find("STATE") < 0:
                line = next(inputfile)
            # Contains STATE or is blank
            while line.find("STATE") >= 0:
                broken = line.split()
                self.etenergies.append(float(broken[-2]))
                self.etsyms.append(sym)
                line = next(inputfile)
                sec = []
                # Contains SEC or is blank
                while line.strip():
                    start = line[0:8].strip()
                    start = (int(start[:-1]), lookup[start[-1]])
                    end = line[10:17].strip()
                    end = (int(end[:-1]), lookup[end[-1]])
                    contrib = float(line[35:47].strip())
                    sec.append([start, end, contrib])
                    line = next(inputfile)
                self.etsecs.append(sec)
                line = next(inputfile)

        # This will parse etoscs for TD calculations, but note that ORCA generally
        # prints two sets, one based on the length form of transition dipole moments,
        # the other based on the velocity form. Although these should be identical
        # in the basis set limit, in practice they are rarely the same. Here we will
        # effectively parse just the spectrum based on the length-form.
        if (line[25:44] == "ABSORPTION SPECTRUM" or \
                line[9:28] == "ABSORPTION SPECTRUM") and not hasattr(self,
                                                                    "etoscs"):
            minus = next(inputfile)
            header = next(inputfile)
            header = next(inputfile)
            minus = next(inputfile)
            self.etoscs = []
            for x in self.etsyms:                
                osc = next(inputfile).split()[3]
                if osc == "spin": # "spin forbidden"    
                    osc = 0
                else:
                    osc = float(osc)
                self.etoscs.append(osc)
                
        if line[0:23] == "VIBRATIONAL FREQUENCIES":
            dashes = next(inputfile)
            blank = next(inputfile)

            self.vibfreqs = numpy.zeros((3 * self.natom,),"d")

            for i in range(3 * self.natom):
                line = next(inputfile)
                self.vibfreqs[i] = float(line.split()[1])

            if numpy.any(self.vibfreqs[0:6] != 0):
                msg = "Modes corresponding to rotations/translations "
                msg += "may be non-zero."
                self.logger.warning(msg)

            self.vibfreqs = self.vibfreqs[6:]

        if line[0:12] == "NORMAL MODES":
            """ Format:
            NORMAL MODES
            ------------

            These modes are the cartesian displacements weighted by the diagonal matrix
            M(i,i)=1/sqrt(m[i]) where m[i] is the mass of the displaced atom
            Thus, these vectors are normalized but *not* orthogonal

                              0          1          2          3          4          5    
                  0       0.000000   0.000000   0.000000   0.000000   0.000000   0.000000
                  1       0.000000   0.000000   0.000000   0.000000   0.000000   0.000000
                  2       0.000000   0.000000   0.000000   0.000000   0.000000   0.000000
            ...
            """

            self.vibdisps = numpy.zeros(( 3 * self.natom, self.natom, 3), "d")

            dashes = next(inputfile)
            blank = next(inputfile)
            text = next(inputfile)
            text = next(inputfile)
            text = next(inputfile)
            blank = next(inputfile)

            for mode in range(0, 3 * self.natom, 6):
                header = next(inputfile)
                for atom in range(self.natom):
                    x = next(inputfile).split()[1:]
                    y = next(inputfile).split()[1:]
                    z = next(inputfile).split()[1:]

                    self.vibdisps[mode:mode + 6, atom, 0] = x
                    self.vibdisps[mode:mode + 6, atom, 1] = y
                    self.vibdisps[mode:mode + 6, atom, 2] = z

            self.vibdisps = self.vibdisps[6:]

        if line[0:11] == "IR SPECTRUM":
            dashes = next(inputfile)
            blank = next(inputfile)
            header = next(inputfile)
            dashes = next(inputfile)

            self.vibirs = numpy.zeros((3 * self.natom,),"d")

            line = next(inputfile)
            while len(line) > 2:
                num = int(line[0:4])
                self.vibirs[num] = float(line.split()[2])
                line = next(inputfile)

            self.vibirs = self.vibirs[6:]

        if line[0:14] == "RAMAN SPECTRUM":
            dashes = next(inputfile)
            blank = next(inputfile)
            header = next(inputfile)
            dashes = next(inputfile)

            self.vibramans = numpy.zeros((3 * self.natom,),"d")

            line = next(inputfile)
            while len(line) > 2:
                num = int(line[0:4])
                self.vibramans[num] = float(line.split()[2])
                line = next(inputfile)

            self.vibramans = self.vibramans[6:]

        # ORCA will print atomic charges along with the spin populations,
        #   so care must be taken about choosing the proper column.
        # Population analyses are performed usually only at the end
        #   of a geometry optimization or other run, so we want to
        #   leave just the final atom charges.
        # Here is an example for Mulliken charges:
        # --------------------------------------------
        # MULLIKEN ATOMIC CHARGES AND SPIN POPULATIONS
        # --------------------------------------------
        #    0 H :    0.126447    0.002622
        #    1 C :   -0.613018   -0.029484
        #    2 H :    0.189146    0.015452
        #    3 H :    0.320041    0.037434
        # ...
        # Sum of atomic charges         :   -0.0000000
        # Sum of atomic spin populations:    1.0000000
        if line[:23] == "MULLIKEN ATOMIC CHARGES":

            has_spins = "AND SPIN POPULATIONS" in line

            if not hasattr(self, "atomcharges"):
                self.atomcharges = { }
            if has_spins and not hasattr(self, "atomspins"):
                self.atomspins = {}

            dashes = next(inputfile)

            charges = []
            if has_spins:
                spins = []
            line = next(inputfile)
            while line[:21] != "Sum of atomic charges":
                charges.append(float(line[8:20]))
                if has_spins:
                    spins.append(float(line[20:]))
                line = next(inputfile)
            self.atomcharges["mulliken"] = charges
            if has_spins:
                self.atomspins["mulliken"] = spins
            
        # Things are the same for Lowdin populations, except that the sums
        #   are not printed (there is a blank line at the end).
        if line[:22] == "LOEWDIN ATOMIC CHARGES":

            has_spins = "AND SPIN POPULATIONS" in line

            if not hasattr(self, "atomcharges"):
                self.atomcharges = { }
            if has_spins and not hasattr(self, "atomspins"):
                self.atomspins = {}

            dashes = next(inputfile)

            charges = []
            if has_spins:
                spins = []
            line = next(inputfile)
            while line.strip():
                charges.append(float(line[8:20]))
                if has_spins:
                    spins.append(float(line[20:]))
                line = next(inputfile)
            self.atomcharges["lowdin"] = charges
            if has_spins:
                self.atomspins["lowdin"] = spins

    def parse_scf_condensed_format(self, inputfile, line):
        """ Parse the SCF convergence information in condensed format """

        # This is what it looks like
        # ITER       Energy         Delta-E        Max-DP      RMS-DP      [F,P]     Damp
        #                ***  Starting incremental Fock matrix formation  ***
        #   0   -384.5203638934   0.000000000000 0.03375012  0.00223249  0.1351565 0.7000
        #   1   -384.5792776162  -0.058913722842 0.02841696  0.00175952  0.0734529 0.7000
        #                                ***Turning on DIIS***
        #   2   -384.6074211837  -0.028143567475 0.04968025  0.00326114  0.0310435 0.0000
        #   3   -384.6479682063  -0.040547022616 0.02097477  0.00121132  0.0361982 0.0000
        #   4   -384.6571124353  -0.009144228947 0.00576471  0.00035160  0.0061205 0.0000
        #   5   -384.6574659959  -0.000353560584 0.00191156  0.00010160  0.0025838 0.0000
        #   6   -384.6574990782  -0.000033082375 0.00052492  0.00003800  0.0002061 0.0000
        #   7   -384.6575005762  -0.000001497987 0.00020257  0.00001146  0.0001652 0.0000
        #   8   -384.6575007321  -0.000000155848 0.00008572  0.00000435  0.0000745 0.0000
        #          **** Energy Check signals convergence ****

        assert line[2] == "Delta-E"
        assert line[3] == "Max-DP"

        if not hasattr(self, "scfvalues"):
            self.scfvalues = []

        self.scfvalues.append([])

        # Try to keep track of the converger (NR, DIIS, SOSCF, etc.).
        diis_active = True
        while not line == []:

            if 'Newton-Raphson' in line:
                diis_active = False
            elif 'SOSCF' in line:
                diis_active = False
            elif line[0].isdigit() and diis_active:
                energy = float(line[1])
                deltaE = float(line[2])
                maxDP = float(line[3])
                rmsDP = float(line[4])
                self.scfvalues[-1].append([deltaE, maxDP, rmsDP])
            elif line[0].isdigit() and not diis_active:
                energy = float(line[1])
                deltaE = float(line[2])
                maxDP = float(line[5])
                rmsDP = float(line[6])
                self.scfvalues[-1].append([deltaE, maxDP, rmsDP])
            line = next(inputfile).split()

    def parse_scf_expanded_format(self, inputfile, line):
        """ Parse SCF convergence when in expanded format. """


# The following is an example of the format
# -----------------------------------------
#
#               ***  Starting incremental Fock matrix formation  ***
#
#                         ----------------------------
#                         !        ITERATION     0   !
#                         ----------------------------
#   Total Energy        :    -377.960836651297 Eh
#   Energy Change       :    -377.960836651297 Eh
#   MAX-DP              :       0.100175793695
#   RMS-DP              :       0.004437973661
#   Actual Damping      :       0.7000
#   Actual Level Shift  :       0.2500 Eh
#   Int. Num. El.       :    43.99982197 (UP=   21.99991099 DN=   21.99991099)
#   Exchange            :   -34.27550826
#   Correlation         :    -2.02540957
#
#
#                         ----------------------------
#                         !        ITERATION     1   !
#                         ----------------------------
#   Total Energy        :    -378.118458080109 Eh
#   Energy Change       :      -0.157621428812 Eh
#   MAX-DP              :       0.053240648588
#   RMS-DP              :       0.002375092508
#   Actual Damping      :       0.7000
#   Actual Level Shift  :       0.2500 Eh
#   Int. Num. El.       :    43.99994143 (UP=   21.99997071 DN=   21.99997071)
#   Exchange            :   -34.00291075
#   Correlation         :    -2.01607243
#
#                               ***Turning on DIIS***
#
#                         ----------------------------
#                         !        ITERATION     2   !
#                         ----------------------------
# ....
#
        if not hasattr(self, "scfvalues"):
            self.scfvalues = []

        self.scfvalues.append([])

        line = "Foo" # dummy argument to enter loop
        while line.find("******") < 0:
            line = next(inputfile)
            info = line.split()
            if len(info) > 1 and info[1] == "ITERATION":
                dashes = next(inputfile)
                energy_line = next(inputfile).split()
                energy = float(energy_line[3])
                deltaE_line = next(inputfile).split()
                deltaE = float(deltaE_line[3])
                if energy == deltaE:
                    deltaE = 0
                maxDP_line = next(inputfile).split()
                maxDP = float(maxDP_line[2])
                rmsDP_line = next(inputfile).split()
                rmsDP = float(rmsDP_line[2])
                self.scfvalues[-1].append([deltaE, maxDP, rmsDP])

        return

    # end of parse_scf_expanded_format

    def _append_scfvalues_scftargets(self, inputfile, line):
        # The SCF convergence targets are always printed after this, but apparently
        # not all of them always -- for example the RMS Density is missing for geometry
        # optimization steps. So, assume the previous value is still valid if it is
        # not found. For additional certainty, assert that the other targets are unchanged.
        while not "Last Energy change" in line:
            line = next(inputfile)
        deltaE_value = float(line.split()[4])
        deltaE_target = float(line.split()[7])
        line = next(inputfile)
        if "Last MAX-Density change" in line:
            maxDP_value = float(line.split()[4])
            maxDP_target = float(line.split()[7])
            line = next(inputfile)
            if "Last RMS-Density change" in line:
                rmsDP_value = float(line.split()[4])
                rmsDP_target = float(line.split()[7])
            else:
                rmsDP_value = self.scfvalues[-1][-1][2]
                rmsDP_target = self.scftargets[-1][2]
                assert deltaE_target == self.scftargets[-1][0]
                assert maxDP_target == self.scftargets[-1][1]
            self.scfvalues[-1].append([deltaE_value, maxDP_value, rmsDP_value])
            self.scftargets.append([deltaE_target, maxDP_target, rmsDP_target])

if __name__ == "__main__":
    import sys
    import doctest, orcaparser

    if len(sys.argv) == 1:
        doctest.testmod(orcaparser, verbose=False)

    if len(sys.argv) == 2:
        parser = orcaparser.ORCA(sys.argv[1])
        data = parser.parse()

    if len(sys.argv) > 2:
        for i in range(len(sys.argv[2:])):
            if hasattr(data, sys.argv[2 + i]):
                print(getattr(data, sys.argv[2 + i]))
<|MERGE_RESOLUTION|>--- conflicted
+++ resolved
@@ -153,13 +153,9 @@
             energy = self.scfvalues[-1][-1][0]
             self.scfenergies.append(energy)
 
-<<<<<<< HEAD
+            self._append_scfvalues_scftargets(inputfile, line)  
+
         if line[25:50] == "Geometry Optimization Run" or line[28:48] == "Relaxed Surface Scan":
-=======
-            self._append_scfvalues_scftargets(inputfile, line)  
-
-        if line[25:50] == "Geometry Optimization Run":
->>>>>>> e895cc01
 
             line = next(inputfile)
             while line[0:23] != "Convergence Tolerances:":
