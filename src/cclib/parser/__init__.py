"""
cclib (http://cclib.sf.net) is (c) 2006, the cclib development team
and licensed under the LGPL (http://www.gnu.org/copyleft/lgpl.html).
"""

__revision__ = "$Revision$"

# These import statements are added for the convenience of users...

# Rather than having to type:
#         from cclib.parser.gaussianparser import Gaussian
# they can use:
#         from cclib.parser import Gaussian

from adfparser import ADF
from gamessparser import GAMESS
from gamessukparser import GAMESSUK
from gaussianparser import Gaussian
from jaguarparser import Jaguar
from molproparser import Molpro
<<<<<<< HEAD
from turbomoleparser import Turbomole
=======
from orcaparser import ORCA
>>>>>>> 7f6da561

# This allow users to type:
#         from cclib.parser import ccopen

from ccopen import ccopen<|MERGE_RESOLUTION|>--- conflicted
+++ resolved
@@ -18,11 +18,8 @@
 from gaussianparser import Gaussian
 from jaguarparser import Jaguar
 from molproparser import Molpro
-<<<<<<< HEAD
 from turbomoleparser import Turbomole
-=======
 from orcaparser import ORCA
->>>>>>> 7f6da561
 
 # This allow users to type:
 #         from cclib.parser import ccopen
