# Copyright (c) 2025, the cclib development team
#
# This file is part of cclib (http://cclib.github.io) and is distributed under
# the terms of the BSD 3-Clause License.

"""Test unrestrictied single point logfiles in cclib"""

import numpy
from skip import skipForParser


class GenericSPunTest:
    """Generic unrestricted single point unittest"""

    def testnatom(self, data) -> None:
        """Is the number of atoms equal to 20?"""
        assert data.natom == 20

    def testatomnos(self, data) -> None:
        """Are the atomnos correct?"""
        assert numpy.all([numpy.issubdtype(atomno, numpy.signedinteger) for atomno in data.atomnos])
        assert data.atomnos.shape == (20,)
        assert sum(data.atomnos == 6) + sum(data.atomnos == 1) == 20

    @skipForParser("ADF", "???")
    @skipForParser("CFOUR", "The parser is still being developed so we skip this test")
    @skipForParser(
        "DALTON",
        "DALTON has a very low accuracy for the printed values of all populations (2 decimals rounded in a weird way), so let it slide for now",
    )
    @skipForParser("FChk", "The parser is still being developed so we skip this test")
    @skipForParser("Jaguar", "???")
    @skipForParser("Molcas", "Length is zero for some reason")
    @skipForParser("Molpro", "???")
    @skipForParser("Turbomole", "???")
<<<<<<< HEAD
    @skipForParser("Serenity", "not implemented yet")
=======
    @skipForParser("Serenity", "not merged yet")
>>>>>>> 346f7f7b
    def testatomcharges(self, data) -> None:
        """Are atomic charges consistent with natom?"""
        for atomcharge_type in data.atomcharges:
            charges = data.atomcharges[atomcharge_type]
            natom = data.natom
            assert len(charges) == natom, (
                f"len(atomcharges['{atomcharge_type}']) = {len(charges)}, natom = {natom}"
            )

    @skipForParser("ADF", "???")
    @skipForParser("CFOUR", "The parser is still being developed so we skip this test")
    @skipForParser(
        "DALTON",
        "DALTON has a very low accuracy for the printed values of all populations (2 decimals rounded in a weird way), so let it slide for now",
    )
    @skipForParser("FChk", "The parser is still being developed so we skip this test")
    @skipForParser("Jaguar", "???")
    @skipForParser("Molcas", "Length is zero for some reason")
    @skipForParser("Molpro", "???")
    @skipForParser("Turbomole", "???")
    @skipForParser("Serenity", "not merged yet")
    def testatomcharges_mulliken(self, data) -> None:
        """Do Mulliken atomic charges sum to positive one?"""
        charges = data.atomcharges["mulliken"]
        assert abs(sum(charges) - 1.0) < 1.0e-2

    def testatomcoords(self, data) -> None:
        """Are the dimensions of atomcoords 1 x natom x 3?"""
        assert data.atomcoords.shape == (1, data.natom, 3)

    @skipForParser("Jaguar", "Data file does not contain enough information")
    def testdimmocoeffs(self, data) -> None:
        """Are the dimensions of mocoeffs equal to 2 x nmo x nbasis?"""
        if hasattr(data, "mocoeffs"):
            assert isinstance(data.mocoeffs, list)
            assert len(data.mocoeffs) == 2
            assert data.mocoeffs[0].shape == (data.nmo, data.nbasis)
            assert data.mocoeffs[1].shape == (data.nmo, data.nbasis)

    @skipForParser("Jaguar", "Data file does not contain enough information")
    @skipForParser("DALTON", "mocoeffs not implemented yet")
<<<<<<< HEAD
    @skipForParser("Serenity", "not applicable to Serenity")
=======
    @skipForParser("Serenity", "not applicable")
>>>>>>> 346f7f7b
    def testfornoormo(self, data) -> None:
        """Do we have NOs or MOs?"""
        assert hasattr(data, "nocoeffs") or hasattr(data, "mocoeffs")

    @skipForParser("Serenity", "not applicable")
    def testdimnoccnos(self, data) -> None:
        """Is the length of nooccnos equal to nmo?"""
        if hasattr(data, "nooccnos"):
            assert isinstance(data.nooccnos, numpy.ndarray)
            # FIXME
            assert data.nooccnos.shape in [(data.nmo,), (2, data.nmo)]

    @skipForParser("Serenity", "not applicable")
    def testdimnocoeffs(self, data) -> None:
        """Are the dimensions of nocoeffs equal to 2 x nmo x nmo?"""
        if hasattr(data, "nocoeffs"):
            assert isinstance(data.nocoeffs, numpy.ndarray)
            assert data.nocoeffs.shape == (2, data.nmo, data.nmo)

    @skipForParser("Molcas", "The parser is still being developed so we skip this test")
    def testcharge_and_mult(self, data) -> None:
        """Are the charge and multiplicity correct?"""
        assert data.charge == 1
        assert data.mult == 2

    def testhomos(self, data) -> None:
        """Are the homos correct?"""
        msg = f"{numpy.array_repr(data.homos)} != array([34,33],'i')"
        numpy.testing.assert_array_equal(data.homos, numpy.array([34, 33], "i"), msg)

    def testmoenergies(self, data) -> None:
        """Are the dims of the moenergies equals to 2 x nmo?"""
        if hasattr(data, "moenergies"):
            assert len(data.moenergies) == 2
            assert len(data.moenergies[0]) == data.nmo
            assert len(data.moenergies[1]) == data.nmo

    @skipForParser("FChk", "Fchk files do not have a section for symmetry")
    @skipForParser("Molcas", "The parser is still being developed so we skip this test")
    @skipForParser("Molpro", "?")
    @skipForParser("ORCA", "ORCA has no support for symmetry yet")
<<<<<<< HEAD
    @skipForParser("Serenity", "Serenity does not use symmetry.")
=======
    @skipForParser("Serenity", "not applicable")
>>>>>>> 346f7f7b
    def testmosyms(self, data) -> None:
        """Are the dims of the mosyms equals to 2 x nmo?"""
        shape = (len(data.mosyms), len(data.mosyms[0]))
        assert shape == (2, data.nmo)


class GenericROSPTest(GenericSPunTest):
    """Customized restricted open-shell single point unittest"""

    @skipForParser("DALTON", "mocoeffs not implemented yet")
    @skipForParser("Molcas", "The parser is still being developed so we skip this test")
    @skipForParser("Turbomole", "The parser is still being developed so we skip this test")
    @skipForParser("Serenity", "not applicable")
    def testdimmocoeffs(self, data) -> None:
        """Are the dimensions of mocoeffs equal to 1 x nmo x nbasis?"""
        assert isinstance(data.mocoeffs, list)
        assert len(data.mocoeffs) == 1
        assert data.mocoeffs[0].shape == (data.nmo, data.nbasis)

    @skipForParser("Molcas", "The parser is still being developed so we skip this test")
    @skipForParser("Turbomole", "The parser is still being developed so we skip this test")
    @skipForParser("Serenity", "not applicable")
    def testhomos(self, data) -> None:
        """Are the HOMO indices equal to 34 and 33 (one more alpha electron
        than beta electron)?
        """
        msg = f"{numpy.array_repr(data.homos)} != array([34, 33], 'i')"
        numpy.testing.assert_array_equal(data.homos, numpy.array([34, 33], "i"), msg)

    @skipForParser("QChem", "prints 2 sets of different MO energies?")
    @skipForParser("Molcas", "The parser is still being developed so we skip this test")
    @skipForParser("Turbomole", "The parser is still being developed so we skip this test")
    @skipForParser("Serenity", "not applicable")
    def testmoenergies(self, data) -> None:
        """Are the dims of the moenergies equals to 1 x nmo?"""
        assert len(data.moenergies) == 1
        assert len(data.moenergies[0]) == data.nmo

    @skipForParser("Molcas", "The parser is still being developed so we skip this test")
    @skipForParser("Turbomole", "The parser is still being developed so we skip this test")
<<<<<<< HEAD
    @skipForParser("Serenity", "Serenity does not use symmetry.")
=======
    @skipForParser("Serenity", "not applicable")
>>>>>>> 346f7f7b
    def testmosyms(self, data) -> None:
        """Are the dims of the mosyms equals to 1 x nmo?"""
        shape = (len(data.mosyms), len(data.mosyms[0]))
        assert shape == (1, data.nmo)


class GamessUK70SPunTest(GenericSPunTest):
    """Customized unrestricted single point unittest"""

    def testdimmocoeffs(self, data) -> None:
        """Are the dimensions of mocoeffs equal to 2 x (homos+6) x nbasis?"""

        assert isinstance(data.mocoeffs, list)
        assert len(data.mocoeffs) == 2

        # This is only an issue in version 7.0 (and before?), since in the version 8.0
        # logfile all eigenvectors are happily printed.
        shape_alpha = (data.homos[0] + 6, data.nbasis)
        shape_beta = (data.homos[1] + 6, data.nbasis)
        assert data.mocoeffs[0].shape == shape_alpha
        assert data.mocoeffs[1].shape == shape_beta

    def testnooccnos(self, data) -> None:
        """Are natural orbital occupation numbers the right size?"""
        assert data.nooccnos.shape == (data.nmo,)


class GamessUK80SPunTest(GenericSPunTest):
    """Customized unrestricted single point unittest"""

    def testnooccnos(self, data) -> None:
        """Are natural orbital occupation numbers the right size?"""
        assert data.nooccnos.shape == (data.nmo,)


class GaussianSPunTest(GenericSPunTest):
    """Customized unrestricted single point unittest"""

    def testatomspins(self, data) -> None:
        """Are atomic spins from Mulliken population analysis consistent with
        natom and sum to one (doublet)?
        """
        spins = data.atomspins["mulliken"]
        assert len(spins) == data.natom
        assert abs(sum(spins) - 1.0) < 0.001


class JaguarSPunTest(GenericSPunTest):
    """Customized unrestricted single point unittest"""

    def testmoenergies(self, data) -> None:
        """Are the dims of the moenergies equal to 2 x homos+11?"""
        assert len(data.moenergies) == 2
        assert len(data.moenergies[0]) == data.homos[0] + 11
        assert len(data.moenergies[1]) == data.homos[1] + 11

    def testmosyms(self, data) -> None:
        """Are the dims of the mosyms equals to 2 x nmo?"""
        shape0 = (len(data.mosyms), len(data.mosyms[0]))
        shape1 = (len(data.mosyms), len(data.mosyms[1]))
        assert shape0 == (2, data.homos[0] + 11)
        assert shape1 == (2, data.homos[1] + 11)<|MERGE_RESOLUTION|>--- conflicted
+++ resolved
@@ -33,11 +33,7 @@
     @skipForParser("Molcas", "Length is zero for some reason")
     @skipForParser("Molpro", "???")
     @skipForParser("Turbomole", "???")
-<<<<<<< HEAD
     @skipForParser("Serenity", "not implemented yet")
-=======
-    @skipForParser("Serenity", "not merged yet")
->>>>>>> 346f7f7b
     def testatomcharges(self, data) -> None:
         """Are atomic charges consistent with natom?"""
         for atomcharge_type in data.atomcharges:
@@ -79,11 +75,7 @@
 
     @skipForParser("Jaguar", "Data file does not contain enough information")
     @skipForParser("DALTON", "mocoeffs not implemented yet")
-<<<<<<< HEAD
     @skipForParser("Serenity", "not applicable to Serenity")
-=======
-    @skipForParser("Serenity", "not applicable")
->>>>>>> 346f7f7b
     def testfornoormo(self, data) -> None:
         """Do we have NOs or MOs?"""
         assert hasattr(data, "nocoeffs") or hasattr(data, "mocoeffs")
@@ -125,11 +117,7 @@
     @skipForParser("Molcas", "The parser is still being developed so we skip this test")
     @skipForParser("Molpro", "?")
     @skipForParser("ORCA", "ORCA has no support for symmetry yet")
-<<<<<<< HEAD
     @skipForParser("Serenity", "Serenity does not use symmetry.")
-=======
-    @skipForParser("Serenity", "not applicable")
->>>>>>> 346f7f7b
     def testmosyms(self, data) -> None:
         """Are the dims of the mosyms equals to 2 x nmo?"""
         shape = (len(data.mosyms), len(data.mosyms[0]))
@@ -170,11 +158,7 @@
 
     @skipForParser("Molcas", "The parser is still being developed so we skip this test")
     @skipForParser("Turbomole", "The parser is still being developed so we skip this test")
-<<<<<<< HEAD
     @skipForParser("Serenity", "Serenity does not use symmetry.")
-=======
-    @skipForParser("Serenity", "not applicable")
->>>>>>> 346f7f7b
     def testmosyms(self, data) -> None:
         """Are the dims of the mosyms equals to 1 x nmo?"""
         shape = (len(data.mosyms), len(data.mosyms[0]))
