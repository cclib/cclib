--- conflicted
+++ resolved
@@ -301,11 +301,10 @@
     @skipForParser("NBO", "attribute not implemented in this version")
     def testscfenergy(self, data) -> None:
         """Is the SCF energy within the target?"""
-<<<<<<< HEAD
-        assert abs(data._ccCollection._parsed_data[0].scfenergies[-1] - self.b3lyp_energy) < 40
-=======
-        assert abs(data.scfenergies[-1] - self.scfenergy) < self.scfenergy_delta
->>>>>>> 802deb12
+        assert (
+            abs(data._ccCollection._parsed_data[0].scfenergies[-1] - self.scfenergy)
+            < self.scfenergy_delta
+        )
 
     @skipForParser("FChk", "Formatted Checkpoint files do not have a section for SCF convergence")
     @skipForParser("GAMESSDAT", "Scftargets probably do not exist in the file")
@@ -348,14 +347,10 @@
     @skipForParser("xTB", "not implemented yet")
     def testfirstmoenergy(self, data) -> None:
         """Is the lowest energy molecular orbital within the target?"""
-<<<<<<< HEAD
         assert (
-            abs(data._ccCollection._parsed_data[0].moenergies[0][0] - self.b3lyp_moenergy)
-            < self.b3lyp_moenergy_delta
-        )
-=======
-        assert abs(data.moenergies[0][0] - self.moenergy) < self.moenergy_delta
->>>>>>> 802deb12
+            abs(data._ccCollection._parsed_data[0].moenergies[0][0] - self.moenergy)
+            < self.moenergy_delta
+        )
 
     @skipForParser("DALTON", "mocoeffs not implemented yet")
     @skipForLogfile(
@@ -602,6 +597,8 @@
             packaging.version.Version,
         )
 
+    @skipForParser("Gaussian", "The parser is still being converted to version 2")
+    @skipForParser("Psi4", "The parser is still being converted to version 2")
     @skipForLogfile("NBO/basicNBO7.0/basicORCA5.0/dvb_sp.nbo.out", "TODO impossible to determine?")
     @skipForLogfile("FChk/basicGaussian09/dvb_sp.fchk", "impossible to determine")
     @skipForLogfile("FChk/basicQChem5.2/dvb_sp_modified.fchk", "impossible to determine")
@@ -676,23 +673,8 @@
 
     # Approximate energy of the innermost molecular orbital of DVB with
     # HF/STO-3G (from Psi4 1.3.1).
-<<<<<<< HEAD
-    hf_moenergy = -300.43401785663235
-
-    @skipForParser("FChk", "Formatted Checkpoint files do not have a section for SCF energy")
-    @skipForParser("NBO", "attribute not implemented in this version")
-    def testscfenergy(self, data) -> None:
-        """Is the SCF energy within the target?"""
-        assert abs(data._ccCollection._parsed_data[0].scfenergies[-1] - self.hf_scfenergy) < 6.5e-1
-
-    @skipForParser("Psi4", "The parser is still being developed for version 2")
-    def testfirstmoenergy(self, data) -> None:
-        """Is the lowest energy molecular orbital within the target?"""
-        assert abs(data._ccCollection._parsed_data[0].moenergies[0][0] - self.hf_moenergy) < 1.6e-1
-=======
     moenergy = -11.0407466
     moenergy_delta = 1.6e-1
->>>>>>> 802deb12
 
 
 class ADFSPTest(GenericSPTest):
@@ -845,11 +827,7 @@
 
     def testscfenergy(self, data) -> None:
         """Is the SCF energy within the target?"""
-<<<<<<< HEAD
-        assert abs(data._ccCollection._parsed_data[0].scfenergies[-1] - -719.08641119) < 1.0e-6
-=======
-        assert abs(data.scfenergies[-1] - -26.425939358406) < 1.0e-6
->>>>>>> 802deb12
+        assert abs(data._ccCollection._parsed_data[0].scfenergies[-1] - -26.425939358406) < 1.0e-6
 
 
 class GenericDispersionTest:
