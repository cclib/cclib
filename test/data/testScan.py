--- conflicted
+++ resolved
@@ -1,111 +1,107 @@
-# -*- coding: utf-8 -*-
-#
-# Copyright (c) 2017, the cclib development team
-#
-# This file is part of cclib (http://cclib.github.io) and is distributed under
-# the terms of the BSD 3-Clause License.
-
-"""Test scan logfiles in cclib"""
-
-import os
-import unittest
-
-import numpy
-import cclib
-
-from skip import skipForParser
-
-
-__filedir__ = os.path.realpath(os.path.dirname(__file__))
-
-
-class GenericScanTest_optdone_bool(unittest.TestCase):
-    """Generic relaxed potential energy surface scan unittest."""
-
-    datatype = cclib.parser.data.ccData_optdone_bool
-
-    def testoptdone(self):
-        """Is the optimization finished?"""
-        self.assertIsInstance(self.data.optdone, bool)
-        self.assertEquals(self.data.optdone, True)
-
-    def testindices(self):
-        """Do the indices match the results from geovalues."""
-        assert self.data.optdone and numpy.all(self.data.geovalues[-1] <= self.data.geotargets)
-
-    @skipForParser("Jaguar", "Not implemented")
-    @skipForParser("ORCA", "Not implemented")
-    def testoptstatus(self):
-        """Does optstatus contain expected values?"""
-        OPT_DONE = self.data.OPT_DONE
-
-        # The input and final coordinates were at a stationary points.
-        self.assertEquals(self.data.optstatus[0], OPT_DONE)
-        self.assertEquals(self.data.optstatus[-1], OPT_DONE)
-
-
-class GenericScanTest(unittest.TestCase):
-<<<<<<< HEAD
-    """Generic relaxed potential energy surface scan unittest"""
-=======
-    """Generic relaxed potential energy surface scan unittest."""
->>>>>>> cd83c75c
-
-    # extra indices
-    extra = 0
-
-    def testnumindices(self):
-        """Do the number of indices match number of scan points."""
-        self.assertEquals(len(self.data.optdone), 12 + self.extra)
-
-    @skipForParser("Jaguar", "Does not work as expected")
-    @skipForParser("ORCA", "Does not work as expected")
-    def testindices(self):
-        """Do the indices match the results from geovalues."""
-        indexes = self.data.optdone
-        geovalues_from_index = self.data.geovalues[indexes]
-        temp = numpy.all(self.data.geovalues <= self.data.geotargets, axis=1)
-        geovalues = self.data.geovalues[temp]
-        numpy.testing.assert_array_equal(geovalues, geovalues_from_index)
-
-    @skipForParser("Gaussian", "Not working as expected")
-    @skipForParser("Jaguar", "Not implemented")
-    @skipForParser("ORCA", "Not implemented")
-    def testoptstatus(self):
-        """Does optstatus contain expected values?"""
-        OPT_NEW = self.data.OPT_NEW
-        OPT_DONE = self.data.OPT_DONE
-
-        # The input coordinates were at a stationary point.
-        self.assertEquals(self.data.optstatus[0], OPT_DONE)
-
-        self.assertEqual(len(self.data.optstatus), len(self.data.optdone))
-        for idone in self.data.optdone:
-            self.assertEquals(self.data.optstatus[idone], OPT_DONE)
-            if idone != len(self.data.optdone) - 1:
-                self.assertEquals(self.data.optstatus[idone+1], OPT_NEW)
-
-
-class GaussianScanTest(GenericScanTest):
-    """Customized relaxed potential energy surface scan unittest"""
-    extra = 1
-
-
-class JaguarScanTest(GenericScanTest):
-    """Customized relaxed potential energy surface scan unittest"""
-    extra = 1
-
-
-class OrcaScanTest(GenericScanTest):
-    """Customized relaxed potential energy surface scan unittest"""
-    extra = 1
-
-
-if __name__=="__main__":
-
-    import sys
-    sys.path.append(os.path.join(__filedir__, ".."))
-
-    from test_data import DataSuite
-    suite = DataSuite(['Scan'])
-    suite.testall()
+# -*- coding: utf-8 -*-
+#
+# Copyright (c) 2017, the cclib development team
+#
+# This file is part of cclib (http://cclib.github.io) and is distributed under
+# the terms of the BSD 3-Clause License.
+
+"""Test scan logfiles in cclib"""
+
+import os
+import unittest
+
+import numpy
+import cclib
+
+from skip import skipForParser
+
+
+__filedir__ = os.path.realpath(os.path.dirname(__file__))
+
+
+class GenericScanTest_optdone_bool(unittest.TestCase):
+    """Generic relaxed potential energy surface scan unittest."""
+
+    datatype = cclib.parser.data.ccData_optdone_bool
+
+    def testoptdone(self):
+        """Is the optimization finished?"""
+        self.assertIsInstance(self.data.optdone, bool)
+        self.assertEquals(self.data.optdone, True)
+
+    def testindices(self):
+        """Do the indices match the results from geovalues."""
+        assert self.data.optdone and numpy.all(self.data.geovalues[-1] <= self.data.geotargets)
+
+    @skipForParser("Jaguar", "Not implemented")
+    @skipForParser("ORCA", "Not implemented")
+    def testoptstatus(self):
+        """Does optstatus contain expected values?"""
+        OPT_DONE = self.data.OPT_DONE
+
+        # The input and final coordinates were at a stationary points.
+        self.assertEquals(self.data.optstatus[0], OPT_DONE)
+        self.assertEquals(self.data.optstatus[-1], OPT_DONE)
+
+
+class GenericScanTest(unittest.TestCase):
+    """Generic relaxed potential energy surface scan unittest."""
+
+    # extra indices
+    extra = 0
+
+    def testnumindices(self):
+        """Do the number of indices match number of scan points."""
+        self.assertEquals(len(self.data.optdone), 12 + self.extra)
+
+    @skipForParser("Jaguar", "Does not work as expected")
+    @skipForParser("ORCA", "Does not work as expected")
+    def testindices(self):
+        """Do the indices match the results from geovalues."""
+        indexes = self.data.optdone
+        geovalues_from_index = self.data.geovalues[indexes]
+        temp = numpy.all(self.data.geovalues <= self.data.geotargets, axis=1)
+        geovalues = self.data.geovalues[temp]
+        numpy.testing.assert_array_equal(geovalues, geovalues_from_index)
+
+    @skipForParser("Gaussian", "Not working as expected")
+    @skipForParser("Jaguar", "Not implemented")
+    @skipForParser("ORCA", "Not implemented")
+    def testoptstatus(self):
+        """Does optstatus contain expected values?"""
+        OPT_NEW = self.data.OPT_NEW
+        OPT_DONE = self.data.OPT_DONE
+
+        # The input coordinates were at a stationary point.
+        self.assertEquals(self.data.optstatus[0], OPT_DONE)
+
+        self.assertEqual(len(self.data.optstatus), len(self.data.optdone))
+        for idone in self.data.optdone:
+            self.assertEquals(self.data.optstatus[idone], OPT_DONE)
+            if idone != len(self.data.optdone) - 1:
+                self.assertEquals(self.data.optstatus[idone+1], OPT_NEW)
+
+
+class GaussianScanTest(GenericScanTest):
+    """Customized relaxed potential energy surface scan unittest"""
+    extra = 1
+
+
+class JaguarScanTest(GenericScanTest):
+    """Customized relaxed potential energy surface scan unittest"""
+    extra = 1
+
+
+class OrcaScanTest(GenericScanTest):
+    """Customized relaxed potential energy surface scan unittest"""
+    extra = 1
+
+
+if __name__=="__main__":
+
+    import sys
+    sys.path.append(os.path.join(__filedir__, ".."))
+
+    from test_data import DataSuite
+    suite = DataSuite(['Scan'])
+    suite.testall()