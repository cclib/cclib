# This list defines which data files are used for which unittests.
# Description of columns:
#   column 1: test module
#   column 2: parser class
#   column 3: unittest class
#   column 4: subdirectory containing the data file(s)
#   column 5 and further: data files to be used in the unittest
#   everything after a hash (#) will be considered a comment

# Most SP runs contain a printout of the basis set, by default or after using
# a special keyword, and we can test both HF and DFT outputs. Gaussian is an
# exception, as it has at least two different formats for printing basis set
# information, and so we made dedicated unit test logfiles in that case.


Basis     Psi4        GenericBasisTest      basicPsi4-1.2.1       dvb_sp_rhf.out
Basis     Psi4        GenericBasisTest      basicPsi4-1.2.1       dvb_sp_rks.out
Basis     Psi4        GenericBasisTest      basicPsi4-1.3.1       dvb_sp_rhf.out
Basis     Psi4        GenericBasisTest      basicPsi4-1.3.1       dvb_sp_rks.out
Basis     Psi4        GenericBasisTest      basicPsi4-1.7         dvb_sp_rhf.out
Basis     Psi4        GenericBasisTest      basicPsi4-1.7         dvb_sp_rks.out
Basis     Gaussian    GenericBasisTest      basicGaussian09       dvb_sp.out
Basis     Gaussian    GenericBasisTest      basicGaussian16       dvb_sp.out

Basis     Gaussian    GaussianBigBasisTest  basicGaussian09       C_bigbasis.out
Basis     Gaussian    GaussianBigBasisTest  basicGaussian16       C_bigbasis.out
Basis     Psi4        Psi4BigBasisTest      basicPsi4-1.2.1       C_bigbasis.out
Basis     Psi4        Psi4BigBasisTest      basicPsi4-1.3.1       C_bigbasis.out
Basis     Psi4        Psi4BigBasisTest      basicPsi4-1.7         C_bigbasis.out
<<<<<<< HEAD
=======
Basis     QChem       QChemBigBasisTest     basicQChem5.1         C_bigbasis.out
Basis     QChem       QChemBigBasisTest     basicQChem5.4         C_bigbasis.out

BOMD      Gaussian    GaussianBOMDTest      basicGaussian09       dvb_bomd.out
BOMD      NWChem      GenericBOMDTest       basicNWChem6.6        dvb_bomd_ks.out
BOMD      NWChem      GenericBOMDTest       basicNWChem7.0        dvb_bomd_ks.out
BOMD      QChem       GenericBOMDTest       basicQChem5.1         dvb_bomd.out
BOMD      QChem       GenericBOMDTest       basicQChem5.4         dvb_bomd.out

CC        DALTON      DALTONCCSDPTTest      basicDALTON-2013      water_ccsdt.out
CC        DALTON      DALTONCCSDPTTest      basicDALTON-2015      water_ccsdt.out
CC        GAMESS      GamessCCDTest         basicGAMESS-US2017    water_ccd.out
CC        GAMESS      GamessCCDTest         basicGAMESS-US2018    water_ccd.out
CC        GAMESS      GamessCCSDTest        basicGAMESS-US2017    water_ccsd.out
CC        GAMESS      GamessCCSDTest        basicGAMESS-US2018    water_ccsd.out
CC        GAMESS      GamessCCSDPTTest      basicGAMESS-US2017    water_ccsd(t).out
CC        GAMESS      GamessCCSDPTTest      basicGAMESS-US2018    water_ccsd(t).out
CC        Gaussian    GenericCCDTest        basicGaussian09       water_ccd.log
CC        Gaussian    GenericCCDTest        basicGaussian16       water_ccd.log
CC        Gaussian    GenericCCSDTest       basicGaussian09       water_ccsd.log
CC        Gaussian    GenericCCSDTest       basicGaussian16       water_ccsd.log
CC        Gaussian    GenericCCSDPTTest     basicGaussian09       water_ccsdt.log
CC        Gaussian    GenericCCSDPTTest     basicGaussian16       water_ccsdt.log
CC        Molpro      MolproCCDTest         basicMolpro2006       h2o_ccd.out
CC        Molpro      MolproCCDTest         basicMolpro2012       h2o_ccd.out
CC        Molpro      MolproCCSDTest        basicMolpro2006       h2o_ccsd.out
CC        Molpro      MolproCCSDTest        basicMolpro2012       h2o_ccsd.out
CC        Molpro      MolproCCSDPTTest      basicMolpro2006       h2o_ccsd(t).out
CC        Molpro      MolproCCSDPTTest      basicMolpro2012       h2o_ccsdt.out
CC        Molcas      MolcasCCSDTest        basicOpenMolcas18.0   water_ccsd.out
CC        NWChem      NWChemCCSDPTTest      basicNWChem6.0        water_ccsd(t).out
CC        NWChem      NWChemCCSDPTTest      basicNWChem6.5        water_ccsd(t).out
CC        NWChem      NWChemCCSDPTTest      basicNWChem7.0        water_ccsd(t).out
CC        ORCA        OrcaCCSDTest          basicORCA4.1          water_ccsd.out
CC        ORCA        OrcaCCSDPTTest        basicORCA4.1          water_ccsd_t.out
CC        ORCA        OrcaCCSDTest          basicORCA4.2          water_ccsd.out
CC        ORCA        OrcaCCSDPTTest        basicORCA4.2          water_ccsd_t.out
CC        ORCA        OrcaCCSDTest          basicORCA5.0          water_ccsd.out
CC        ORCA        OrcaCCSDPTTest        basicORCA5.0          water_ccsd_t.out
CC        Psi4        Psi4CCSDTest          basicPsi4-1.2.1       water_ccsd.out
CC        Psi4        Psi4CCSDPTTest        basicPsi4-1.2.1       water_ccsd(t).out
CC        Psi4        Psi4CCSDTest          basicPsi4-1.3.1       water_ccsd.out
CC        Psi4        Psi4CCSDPTTest        basicPsi4-1.3.1       water_ccsd(t).out
CC        Psi4        Psi4CCSDTest          basicPsi4-1.7         water_ccsd.out
CC        Psi4        Psi4CCSDPTTest        basicPsi4-1.7         water_ccsd(t).out
CC        QChem       GenericCCDTest        basicQChem5.1         water_ccd.out
CC        QChem       GenericCCSDTest       basicQChem5.1         water_ccsd.out
CC        QChem       GenericCCSDPTTest     basicQChem5.1         water_ccsd(t).out
CC        QChem       GenericCCDTest        basicQChem5.4         water_ccd.out
CC        QChem       GenericCCSDTest       basicQChem5.4         water_ccsd.out
CC        QChem       GenericCCSDPTTest     basicQChem5.4         water_ccsd(t).out
CC        Turbomole   TurbomoleCCSDTest     basicTurbomole7.2     water_ccsd/basis      water_ccsd/control      water_ccsd/mos      water_ccsd/dscf.out      water_ccsd/ccsdf12.out
CC        Turbomole   TurbomoleCCSDTest     basicTurbomole7.4     water_ccsd/basis      water_ccsd/control      water_ccsd/mos      water_ccsd/dscf.out      water_ccsd/ccsdf12.out
CC        Turbomole   GenericCC2Test        basicTurbomole7.4     water_cc2/basis      water_cc2/control      water_cc2/mos      water_cc2/dscf.out      water_cc2/ricc2.out

CI        GAMESS      GAMESSCISTest         basicGAMESS-US2017    water_cis_saps.out
CI        GAMESS      GAMESSCISTest         basicGAMESS-US2018    water_cis_saps.out
CI        Gaussian    GaussianCISTest       basicGaussian09       water_cis.log
CI        Gaussian    GaussianCISTest       basicGaussian16       water_cis.log
CI        Jaguar      GenericCISTest        basicJaguar7.0        water_cis.out
CI        Jaguar      Jaguar83CISTest       basicJaguar8.3        water_cis.out
CI        QChem       QChemCISTest          basicQChem5.1         water_cis.out
CI        QChem       QChemCISTest          basicQChem5.4         water_cis.out

Core      ADF         ADFCoreTest           basicADF2007.01       MoOCl4-sp.adfout
Core      ADF         ADFCoreTest           basicADF2013.01       MoOCl4-sp.adfout
Core      FChk        GenericCoreTest       basicGaussian09       Mo4OCl4-sp.fchk
Core      FChk        GenericCoreTest       basicGaussian16       Mo4OCl4-sp.fchk
Core      FChk        GenericCoreTest       basicQChem5.2         MoOCl4_sp_modified.fchk
Core      FChk        GenericCoreTest       basicQChem5.4         MoOCl4_sp.fchk
Core      GAMESSUK    GenericCoreTest       basicGAMESS-UK7.0     MoOCl4-sp.out
Core      GAMESSUK    GenericCoreTest       basicGAMESS-UK8.0     MoOCl4-sp.out
Core      GAMESS      GenericCoreTest       basicGAMESS-US2017    MoOCl4-sp.out
Core      GAMESS      GenericCoreTest       basicGAMESS-US2018    MoOCl4-sp.out
Core      Gaussian    GenericCoreTest       basicGaussian09       Mo4OCl4-sp.log
Core      Gaussian    GenericCoreTest       basicGaussian16       Mo4OCl4-sp.log
Core      Jaguar      JaguarCoreTest        basicJaguar8.3        MoOCl4-sp.out
Core      Molcas      GenericCoreTest       basicOpenMolcas18.0   MoOCl4_sp.out
Core      QChem       GenericCoreTest       basicQChem5.1         MoOCl4_sp.out
Core      QChem       GenericCoreTest       basicQChem5.4         MoOCl4_sp.out
>>>>>>> 802deb12

SP        Gaussian    GaussianSPTest        basicGaussian16       dvb_sp_no.out
SP        Gaussian    GaussianSPTest        basicGaussian16       dvb_sp.out
SP        Gaussian    GaussianSPTest        basicGaussian16       dvb_sp_no.out
SP        Psi4        PsiHFSPTest           basicPsi4-1.3.1       dvb_sp_rhf.out
SP        Psi4        PsiHFSPTest           basicPsi4-1.2.1       dvb_sp_rhf.out
SP        Psi4        PsiSPTest             basicPsi4-1.2.1       dvb_sp_rks.out
SP        Psi4        PsiHFSPTest           basicPsi4-1.3.1       dvb_sp_rhf.out
SP        Psi4        PsiSPTest             basicPsi4-1.3.1       dvb_sp_rks.out
SP        Psi4        PsiHFSPTest           basicPsi4-1.7         dvb_sp_rhf.out
SP        Psi4        PsiSPTest             basicPsi4-1.7         dvb_sp_rks.out

<<<<<<< HEAD
SPun      Gaussian    GaussianSPunTest      basicGaussian09       dvb_un_sp_b.log
SPun      Gaussian    GaussianSPunTest      basicGaussian16       dvb_un_sp_b.log
SPun        Psi4      GenericSPunTest       basicPsi4-1.3.1       dvb_sp_uhf.out
=======
MP        DALTON      GenericMP2Test        basicDALTON-2013      water_mp2.out
MP        DALTON      GenericMP2Test        basicDALTON-2015      water_mp2.out
MP        GAMESSUK    GenericMP2Test        basicGAMESS-UK7.0     water_mp2.out
MP        GAMESSUK    GenericMP3Test        basicGAMESS-UK7.0     water_mp3.out
MP        GAMESSUK    GenericMP2Test        basicGAMESS-UK8.0     water_mp2.out
MP        GAMESSUK    GenericMP3Test        basicGAMESS-UK8.0     water_mp3.out
MP        GAMESS      GenericMP2Test        basicGAMESS-US2017    water_mp2.out
MP        GAMESS      GenericMP2Test        basicGAMESS-US2018    water_mp2.out
MP        Gaussian    GaussianMP2Test       basicGaussian09       water_mp2.log
MP        Gaussian    GaussianMP2Test       basicGaussian16       water_mp2.log
MP        Gaussian    GaussianMP3Test       basicGaussian09       water_mp3.log
MP        Gaussian    GaussianMP3Test       basicGaussian16       water_mp3.log
MP        Gaussian    GaussianMP4SDQTest    basicGaussian09       water_mp4sdq.log
MP        Gaussian    GaussianMP4SDQTest    basicGaussian16       water_mp4sdq.log
MP        Gaussian    GaussianMP4SDTQTest   basicGaussian09       water_mp4.log
MP        Gaussian    GaussianMP4SDTQTest   basicGaussian16       water_mp4.log
MP        Gaussian    GenericMP5Test        basicGaussian09       water_mp5.log
MP        Gaussian    GenericMP5Test        basicGaussian16       water_mp5.log
MP        Jaguar      GenericMP2Test        basicJaguar7.0        water_lmp2.out
MP        Jaguar      GenericMP2Test        basicJaguar8.3        water_lmp2.out
MP        GAMESS      GenericMP2Test        basicFirefly8.0       water_mp2.out
MP        Molpro      GenericMP2Test        basicMolpro2006       h2o_mp2.out
MP        Molpro      GenericMP2Test        basicMolpro2012       h2o_mp2.out
MP        Molpro      GenericMP3Test        basicMolpro2006       h2o_mp3.out
MP        Molpro      GenericMP3Test        basicMolpro2012       h2o_mp3.out
MP        Molpro      GenericMP4SDTQTest    basicMolpro2006       h2o_mp4.out
MP        Molpro      GenericMP4SDTQTest    basicMolpro2012       h2o_mp4.out
MP        Molcas      GenericMP2Test        basicOpenMolcas18.0   water_mbpt2.out
MP        NWChem      GenericMP2Test        basicNWChem6.0        water_mp2.out
MP        NWChem      GenericMP2Test        basicNWChem6.5        water_mp2.out
MP        NWChem      GenericMP2Test        basicNWChem7.0        water_mp2.out
MP        ORCA        GenericMP2Test        basicORCA4.1          water_mp2.out
MP        ORCA        GenericMP2Test        basicORCA4.2          water_mp2.out
MP        ORCA        GenericMP2Test        basicORCA5.0          water_mp2.out
MP        ORCA        GenericMP3Test        basicORCA4.1          water_mp3.out
MP        ORCA        GenericMP3Test        basicORCA4.2          water_mp3.out
MP        ORCA        GenericMP3Test        basicORCA5.0          water_mp3.out
MP        Psi4        GenericMP2Test        basicPsi4-1.2.1       water_mp2.out
MP        Psi4        GenericMP2Test        basicPsi4-1.3.1       water_mp2.out
MP        Psi4        GenericMP2Test        basicPsi4-1.7         water_mp2.out
MP        QChem       GenericMP2Test        basicQChem5.1         water_mp2.out
MP        QChem       GenericMP3Test        basicQChem5.1         water_mp3.out
MP        QChem       QChemMP4SDQTest       basicQChem5.1         water_mp4sdq.out
MP        QChem       QChemMP4SDTQTest      basicQChem5.1         water_mp4.out
MP        QChem       GenericMP2Test        basicQChem5.4         water_mp2.out
MP        QChem       GenericMP3Test        basicQChem5.4         water_mp3.out
MP        QChem       QChemMP4SDQTest       basicQChem5.4         water_mp4sdq.out
MP        QChem       QChemMP4SDTQTest      basicQChem5.4         water_mp4.out
MP        Turbomole   GenericMP2Test        basicTurbomole7.2     water_mp2/basis    water_mp2/control    water_mp2/coord    water_mp2/mos    water_mp2/dscf.out    water_mp2/ccsdf12.out
MP        Turbomole   GenericMP2Test        basicTurbomole7.4     water_mp2/basis    water_mp2/control    water_mp2/coord    water_mp2/mos    water_mp2/dscf.out    water_mp2/ccsdf12.out
MP        Turbomole   GenericMP2Test        basicTurbomole7.4     water_mp2_rimp2/basis    water_mp2_rimp2/control    water_mp2_rimp2/coord    water_mp2_rimp2/mos    water_mp2_rimp2/dscf.out    water_mp2_rimp2/rimp2.out
MP        Turbomole   GenericMP2Test        basicTurbomole7.4     water_mp2_ricc2/basis    water_mp2_ricc2/control    water_mp2_ricc2/coord    water_mp2_ricc2/mos    water_mp2_ricc2/dscf.out    water_mp2_ricc2/ricc2.out
MP        Turbomole   GenericMP3Test        basicTurbomole7.4     water_mp3/basis    water_mp3/control    water_mp3/coord    water_mp3/mos    water_mp3/dscf.out    water_mp3/ccsdf12.out

NMR       ORCA        GenericNMRTest        basicORCA4.1          dvb_nmr.out
NMR       ORCA        GenericNMRTest        basicORCA4.2          dvb_nmr.out
NMR       ORCA        GenericNMRTest        basicORCA5.0          dvb_nmr.out
NMR       ORCA        GenericNMRCouplingTest        basicORCA5.0          dvb_coupling_nmr.out

Polar     DALTON      ReferencePolarTest    basicDALTON-2015      Trp_polar_abalnr.out
Polar     FChk        ReferencePolarTest    basicGaussian16       Trp_polar.fchk
Polar     GAMESS      ReferencePolarTest    basicGAMESS-US2017    Trp_polar_tdhf.out
Polar     GAMESS      ReferencePolarTest    basicGAMESS-US2018    Trp_polar_tdhf.out
Polar     Gaussian    ReferencePolarTest    basicGaussian09       Trp_polar.log
Polar     Gaussian    ReferencePolarTest    basicGaussian16       Trp_polar.log
Polar     Gaussian    ReferencePolarTest    basicGaussian16       Trp_polar_G16C01.log
Polar     Molpro      ReferencePolarTest    basicMolpro2012       Trp_polar.out
Polar     NWChem      ReferencePolarTest    basicNWChem6.5        Trp_polar.out
Polar     NWChem      ReferencePolarTest    basicNWChem7.0        Trp_polar.out
Polar     ORCA        ReferencePolarTest    basicORCA4.1          Trp_polar.out
Polar     ORCA        ReferencePolarTest    basicORCA4.2          Trp_polar.out
Polar     ORCA        ReferencePolarTest    basicORCA5.0          Trp_polar.out
Polar     QChem       ReferencePolarTest    basicQChem5.1         Trp_polar.out
Polar     QChem       ReferencePolarTest    basicQChem5.4         Trp_polar.out

Scan      Gaussian     GaussianRelaxedScanTest               basicGaussian09       dvb_scan.log
Scan      Gaussian     GaussianRelaxedScanTest               basicGaussian16       dvb_scan_relaxed.log
Scan      Gaussian     GaussianUnrelaxedScanTest             basicGaussian16       dvb_scan_unrelaxed.log
Scan      Jaguar       JaguarRelaxedScanTest                 basicJaguar8.3        dvb_scan.out
Scan      ORCA         GenericRelaxedScanTest                basicORCA4.2          dvb_scan.out
Scan      ORCA         GenericUnrelaxedScanTest              basicORCA4.2          dvb_scan_unrelaxed.out
Scan      ORCA         GenericRelaxedScanTest                basicORCA5.0          dvb_scan.out
Scan      ORCA         GenericUnrelaxedScanTest              basicORCA5.0          dvb_scan_unrelaxed.out

SP        ADF         ADFSPTest             basicADF2007.01             dvb_sp_b.adfout
SP        ADF         ADFSPTest             basicADF2013.01             dvb_sp_b.adfout
SP        DALTON      GenericHFSPTest       basicDALTON-2013            dvb_sp_hf.out
SP        DALTON      GenericSPTest         basicDALTON-2013            dvb_sp_ks.out
SP        DALTON      GenericHFSPTest       basicDALTON-2015            dvb_sp_hf.out
SP        DALTON      GenericSPTest         basicDALTON-2015            dvb_sp_ks.out
SP        FChk        GenericSPTest         basicGaussian09             dvb_sp.fchk
SP        FChk        GenericSPTest         basicGaussian16             dvb_sp.fchk
SP        FChk        GenericSPTest         basicQChem5.2               dvb_sp_modified.fchk
SP        FChk        GenericSPTest         basicQChem5.4               dvb_sp.fchk
SP        GAMESSUK    GenericSPTest         basicGAMESS-UK7.0           dvb_sp_b.out
SP        GAMESSUK    GenericHFSPTest       basicGAMESS-UK8.0           dvb_sp_hf.out
SP        GAMESSUK    GenericSPTest         basicGAMESS-UK8.0           dvb_sp_ks.out
SP        GAMESS      GenericHFSPTest       basicFirefly8.0             dvb_sp.out
SP        GAMESS      GenericSPTest         basicGAMESS-US2017          dvb_sp.out
SP        GAMESS      GenericSPTest         basicGAMESS-US2018          dvb_sp.out
SP        GAMESSDAT   GenericSPTest         basicGAMESS-US2018          dvb_sp.dat
SP        Gaussian    GaussianSPTest        basicGaussian09             dvb_sp.out
SP        Gaussian    GaussianSPTest        basicGaussian16             dvb_sp.out
SP        Gaussian    GaussianSPTest        basicGaussian16             dvb_sp_no.out
SP        Jaguar      Jaguar7SPTest         basicJaguar7.0              dvb_sp.out
SP        Jaguar      JaguarHFSPTest        basicJaguar8.3              dvb_sp_hf.out
SP        Jaguar      JaguarSPTest          basicJaguar8.3              dvb_sp_ks.out
SP        Molcas      MolcasSPTest          basicOpenMolcas18.0         dvb_sp.out
SP        Molpro      MolproSPTest          basicMolpro2006             dvb_sphf.out
SP        Molpro      MolproSPTest          basicMolpro2012             dvb_sphf.out
SP        NBO         NBOSPTest             basicNBO7.0/basicORCA5.0    dvb_sp.nbo.out
SP        NWChem      GenericHFSPTest       basicNWChem6.0              dvb_sp_hf.out
SP        NWChem      NWChemKSSPTest        basicNWChem6.0              dvb_sp_ks.out
SP        NWChem      GenericHFSPTest       basicNWChem6.5              dvb_sp_hf.out
SP        NWChem      NWChemKSSPTest        basicNWChem6.5              dvb_sp_ks.out
SP        NWChem      GenericHFSPTest       basicNWChem7.0              dvb_sp_hf.out
SP        NWChem      NWChemKSSPTest        basicNWChem7.0              dvb_sp_ks.out
SP        ORCA        OrcaSPTest            basicORCA4.1                dvb_sp.out
SP        ORCA        OrcaSPTest            basicORCA4.2                dvb_sp.out
SP        ORCA        OrcaSPTest            basicORCA5.0                dvb_sp.out
SP        Psi3        Psi3SPTest            basicPsi3                   dvb_sp_hf.out
SP        Psi4        PsiHFSPTest           basicPsi4-1.2.1             dvb_sp_rhf.out
SP        Psi4        PsiSPTest             basicPsi4-1.2.1             dvb_sp_rks.out
SP        Psi4        PsiHFSPTest           basicPsi4-1.3.1             dvb_sp_rhf.out
SP        Psi4        PsiSPTest             basicPsi4-1.3.1             dvb_sp_rks.out
SP        Psi4        PsiHFSPTest           basicPsi4-1.7               dvb_sp_rhf.out
SP        Psi4        PsiSPTest             basicPsi4-1.7               dvb_sp_rks.out
SP        QChem       GenericSPTest         basicQChem5.1               dvb_sp.out
SP        QChem       GenericSPTest         basicQChem5.4               dvb_sp.out
SP        Turbomole   TurbomoleSPTest       basicTurbomole5.9           dvb_sp_symm/mos       dvb_sp_symm/basis      dvb_sp_symm/control      dvb_sp_symm/dscf.out      dvb_sp_symm/coord
SP        Turbomole   TurbomoleHFSPTest     basicTurbomole7.5           dvb_sp/basis      dvb_sp/control      dvb_sp/mos      dvb_sp/dscf.out      dvb_sp/coord
SP        XTB         XTBSPTest             basicXTB6.6.1/dvb_sp        dvb_sp.out
SP        DALTON      GenericDispersionTest basicDALTON-2018            dvb_dispersion_bp86_d3zero.out
SP        GAMESS      FireflyDispersionTest basicFirefly8.1             dvb_dispersion_bp86_d3zero.out
SP        GAMESS      GenericDispersionTest basicGAMESS-US2018          dvb_dispersion_bp86_d3zero.out
SP        Gaussian    GenericDispersionTest basicGaussian09             dvb_dispersion_bp86_d3zero.out
SP        Gaussian    GenericDispersionTest basicGaussian16             dvb_dispersion_bp86_d3zero.out
SP        NWChem      GenericDispersionTest basicNWChem6.8              dvb_dispersion_bp86_d3zero.out
SP        NWChem      GenericDispersionTest basicNWChem7.0              dvb_dispersion_bp86_d3zero.out
SP        ORCA        GenericDispersionTest basicORCA4.1                dvb_dispersion_bp86_d3zero.out
SP        ORCA        GenericDispersionTest basicORCA4.2                dvb_dispersion_bp86_d3zero.out
SP        ORCA        GenericDispersionTest basicORCA5.0                dvb_dispersion_bp86_d3zero.out
SP        Psi4        GenericDispersionTest basicPsi4-1.2.1             dvb_dispersion_bp86_d3zero.out
SP        Psi4        GenericDispersionTest basicPsi4-1.3.1             dvb_dispersion_bp86_d3zero.out
SP        Psi4        GenericDispersionTest basicPsi4-1.7               dvb_dispersion_bp86_d3zero.out
SP        QChem       GenericDispersionTest basicQChem5.1               dvb_dispersion_bp86_d3zero.out
SP        QChem       GenericDispersionTest basicQChem5.4               dvb_dispersion_bp86_d3zero.out
SP        Gaussian    GaussianPerformanceMetadataTest basicGaussian16               dvb_sp.out
SP        ORCA        ORCAPerformanceMetadataTest basicORCA5.0          dvb_perf.log
SP        Turbomole   TurbomolePerformanceMetadataTest basicTurbomole7.5           dvb_sp/basis      dvb_sp/control      dvb_sp/mos      dvb_sp/dscf.out      dvb_sp/coord
SP        Gaussian    IEFPCMMetadataTest    basicGaussian16             water_hf_solvent_pcm.log
SP        Gaussian    CPCMMetadataTest      basicGaussian16             water_hf_solvent_cpcm.log
SP        Gaussian    SCIPCMMetadataTest    basicGaussian16             water_hf_solvent_scipcm.log
SP        Gaussian    IPCMMetadataTest      basicGaussian16             water_hf_solvent_ipcm.log
SP        Gaussian    SMDIEFPCMMetadataTest basicGaussian16             water_hf_solvent_smd.log
SP        Turbomole   COSMOMetadataTest     basicTurbomole7.5           water_hf_solvent_cosmo/basis      water_hf_solvent_cosmo/control      water_hf_solvent_cosmo/mos      water_hf_solvent_cosmo/water.log      water_hf_solvent_cosmo/coord
SP        ORCA        CPCMMetadataTest      basicORCA5.0                water_hf_solvent_cpcm.log
SP        ORCA        CPCMCOSMOMetadataTest basicORCA5.0                water_hf_solvent_cpcm_cosmo.log
SP        ORCA        SMDCPCMMetadataTest   basicORCA5.0                water_hf_solvent_smd.log
SP        QChem       COSMOMetadataTest          basicQChem6.0               water_hf_solvent_cosmo.out
SP        QChem       CPCMCOSMOMetadataTest      basicQChem6.0               water_hf_solvent_pcm_cosmo.out
SP        QChem       CPCMMetadataTest           basicQChem6.0               water_hf_solvent_pcm_cpcm.out
SP        QChem       IEFPCMMetadataTest         basicQChem6.0               water_hf_solvent_pcm_iefpcm.out
SP        QChem       QChemSMDCPCMMetadataTest   basicQChem6.0               water_hf_solvent_smd_cpcm.out
SP        QChem       QChemSMDIEFPCMMetadataTest      basicQChem6.0               water_hf_solvent_smd_iefpcm.out

SPun      ADF         GenericSPunTest       basicADF2007.01       dvb_un_sp.adfout
SPun      ADF         GenericSPunTest       basicADF2013.01       dvb_un_sp.adfout
SPun      DALTON      GenericROSPTest       basicDALTON-2013      dvb_sp_un_hf.out
SPun      DALTON      GenericROSPTest       basicDALTON-2013      dvb_sp_un_ks.out
SPun      DALTON      GenericROSPTest       basicDALTON-2015      dvb_sp_un_hf.out
SPun      DALTON      GenericROSPTest       basicDALTON-2015      dvb_sp_un_ks.out
SPun      FChk        GenericSPunTest       basicGaussian09       dvb_un_sp.fchk
SPun      FChk        GenericSPunTest       basicGaussian16       dvb_un_sp.fchk
SPun      FChk        GenericSPunTest       basicQChem5.2         dvb_sp_un_modified.fchk
SPun      FChk        GenericSPunTest       basicQChem5.4         dvb_sp_un.fchk
SPun      GAMESSUK    GamessUK70SPunTest    basicGAMESS-UK7.0     dvb_un_sp_b.out
SPun      GAMESSUK    GamessUK80SPunTest    basicGAMESS-UK8.0     dvb_un_sp_hf.out
SPun      GAMESSUK    GamessUK80SPunTest    basicGAMESS-UK8.0     dvb_un_sp_ks.out
SPun      GAMESS      GenericSPunTest       basicGAMESS-US2017    dvb_un_sp.out
SPun      GAMESS      GenericSPunTest       basicGAMESS-US2018    dvb_un_sp.out
SPun      GAMESS      GenericSPunTest       basicFirefly8.0       dvb_un_sp.out
SPun      Gaussian    GaussianSPunTest      basicGaussian09       dvb_un_sp_b.log
SPun      Gaussian    GaussianSPunTest      basicGaussian16       dvb_un_sp_b.log
SPun      Gaussian    GaussianSPunTest      basicGaussian16       dvb_un_sp_nso.log
SPun      Jaguar      JaguarSPunTest        basicJaguar7.0        dvb_un_sp.out
SPun      Jaguar      JaguarSPunTest        basicJaguar8.3        dvb_un_sp_hf.out
SPun      Jaguar      JaguarSPunTest        basicJaguar8.3        dvb_un_sp_ks.out
SPun	  Molcas      GenericSPunTest       basicOpenMolcas18.0	  dvb_sp_un.out
SPun      Molpro      GenericSPunTest       basicMolpro2006       dvb_sphf_un.out
SPun      Molpro      GenericSPunTest       basicMolpro2012       dvb_sphf_un.out
SPun      NWChem      GenericSPunTest       basicNWChem6.0        dvb_un_sp_ks.out
SPun      NWChem      GenericSPunTest       basicNWChem6.5        dvb_un_sp_ks.out
SPun      NWChem      GenericSPunTest       basicNWChem7.0        dvb_un_sp_ks.out
SPun      ORCA        GenericSPunTest       basicORCA4.1          dvb_sp_un.out
SPun      ORCA        GenericSPunTest       basicORCA4.2          dvb_sp_un.out
SPun      ORCA        GenericSPunTest       basicORCA5.0          dvb_sp_un.out
SPun      Psi4        GenericROSPTest       basicPsi4-1.2.1       dvb_sp_rohf.out
SPun      Psi4        GenericSPunTest       basicPsi4-1.2.1       dvb_sp_uhf.out
SPun      Psi4        GenericSPunTest       basicPsi4-1.2.1       dvb_sp_uks.out
SPun      Psi4        GenericROSPTest       basicPsi4-1.3.1       dvb_sp_rohf.out
SPun      Psi4        GenericSPunTest       basicPsi4-1.3.1       dvb_sp_uhf.out
SPun      Psi4        GenericSPunTest       basicPsi4-1.3.1       dvb_sp_uks.out
SPun      Psi4        GenericROSPTest       basicPsi4-1.7         dvb_sp_rohf.out
SPun      Psi4        GenericSPunTest       basicPsi4-1.7         dvb_sp_uhf.out
SPun      Psi4        GenericSPunTest       basicPsi4-1.7         dvb_sp_uks.out
SPun      QChem       GenericSPunTest       basicQChem5.1         dvb_sp_un.out
SPun      QChem       GenericSPunTest       basicQChem5.4         dvb_sp_un.out
SPun      Turbomole   GenericSPunTest       basicTurbomole5.9     dvb_un_sp/alpha    dvb_un_sp/beta    dvb_un_sp/basis    dvb_un_sp/control    dvb_un_sp/dscf.out    dvb_un_sp/coord    dvb_un_sp/gradient

TD        ADF         ADFTDDFTTest          basicADF2007.01       dvb_td.adfout
TD        ADF         ADFTDDFTTest          basicADF2013.01       dvb_td.adfout
TD        DALTON      DALTONTDTest          basicDALTON-2013      dvb_td.out
TD        DALTON      DALTONTDTest          basicDALTON-2015      dvb_td.out
TD        FChk        GaussianTDDFTTest     basicGaussian09       dvb_td.fchk
TD        FChk        GaussianTDDFTTest     basicGaussian16       dvb_td.fchk
TD        FChk        QChemTDDFTTest        basicQChem5.4         dvb_td.fchk
TD        GAMESS      GenericTDTest         basicFirefly8.0       dvb_td.out
TD        GAMESS      GenericTDDFTtrpTest   basicFirefly8.0       dvb_td_trplet.out
TD        GAMESS      GAMESSUSTDDFTTest     basicGAMESS-US2017    dvb_td.out
TD        GAMESS      GAMESSUSTDDFTTest     basicGAMESS-US2018    dvb_td.out
TD        GAMESS      GenericTDDFTtrpTest   basicGAMESS-US2017    dvb_td_trplet.out
TD        GAMESS      GenericTDDFTtrpTest   basicGAMESS-US2018    dvb_td_trplet.out
TD        Gaussian    GaussianTDDFTTest     basicGaussian09       dvb_td.out
TD        Gaussian    GaussianTDDFTTest     basicGaussian16       dvb_td.out
TD        Gaussian    GaussianEOMCCSDTest   basicGaussian16       dvb_eomccsd.log
TD        Jaguar      JaguarTDDFTTest       basicJaguar8.3        dvb_td.out
TD        NWChem      GenericTDTest         basicNWChem7.0        dvb_td.out
TD        ORCA        OrcaTDDFTTest         basicORCA4.1          dvb_td.out
TD        ORCA        OrcaTDDFTTest         basicORCA4.2          dvb_td.out
TD        ORCA        OrcaTDDFTTest         basicORCA5.0          dvb_td.out
TD        ORCA        OrcaROCISTest         basicORCA4.1          dvb_rocis.out
TD        ORCA        OrcaROCISTest         basicORCA4.2          dvb_rocis.out
TD        ORCA        OrcaROCISTest         basicORCA5.0          dvb_rocis.out
TD        ORCA        OrcaADC2Test          basicORCA5.0          dvb_adc2.log
TD        ORCA        OrcaETPostHFTest      basicORCA5.0          dvb_eom_ccsd.log
TD        ORCA        OrcaETPostHFTest      basicORCA5.0          dvb_pno_eom_ccsd.log
TD        ORCA        OrcaSTEOMCCSDTest     basicORCA5.0          dvb_steom_ccsd.log
TD        ORCA        OrcaSTEOMCCSDTest     basicORCA5.0          dvb_steom_dlpno_ccsd.log
TD        QChem       QChemTDDFTTest        basicQChem5.1         dvb_td.out
TD        QChem       QChemTDDFTTest        basicQChem5.4         dvb_td.out
TD        Turbomole   TurbomoleTDTest       basicTurbomole7.4     CO_TD/basis    CO_TD/control    CO_TD/mos    CO_TD/dscf.out    CO_TD/escf.out    CO_TD/coord
TD        Turbomole   TurbomoleTDTripTest   basicTurbomole7.4     CO_TD_trip/basis    CO_TD_trip/control    CO_TD_trip/mos    CO_TD_trip/dscf.out    CO_TD_trip/escf.out    CO_TD_trip/coord
TD        Turbomole   TurbomoleTDCC2Test    basicTurbomole7.4     CO_cc2_TD/basis    CO_cc2_TD/control    CO_cc2_TD/mos    CO_cc2_TD/dscf.out    CO_cc2_TD/ricc2.out    CO_cc2_TD/coord
TD        Turbomole   TurbomoleTDADC2Test   basicTurbomole7.4     CO_adc2_TD/basis    CO_adc2_TD/control    CO_adc2_TD/mos    CO_adc2_TD/CO.log    CO_adc2_TD/coord
TD        Turbomole   TurbomoleTDCC2TripTest   basicTurbomole7.4  CO_cc2_TD_trip/basis    CO_cc2_TD_trip/control    CO_cc2_TD_trip/mos    CO_cc2_TD_trip/dscf.out    CO_cc2_TD_trip/ricc2.out    CO_cc2_TD_trip/coord

TDun      Gaussian    GenericTDunTest       basicGaussian09       CO_TD_delta.log
TDun      Gaussian    GenericTDunTest       basicGaussian16       CO_TD_delta.log
TDun	  Turbomole   TurbomoleTDunTest     basicTurbomole7.4     CO_TD_un/basis    CO_TD_un/control    CO_TD_un/alpha    CO_TD_un/beta    CO_TD_un/dscf.out    CO_TD_un/escf.out    CO_TD_un/coord
TDun	  Turbomole   TurbomoleTDunTest     basicTurbomole7.4     CO_cc2_TD_un/basis    CO_cc2_TD_un/control    CO_cc2_TD_un/alpha    CO_cc2_TD_un/beta    CO_cc2_TD_un/dscf.out    CO_cc2_TD_un/ricc2.out    CO_cc2_TD_un/coord

vib       ADF         ADFIRTest             basicADF2007.01       dvb_ir.adfout
vib       ADF         ADFIRTest             basicADF2013.01       dvb_ir.adfout
vib       DALTON      GenericIRTest         basicDALTON-2013      dvb_ir.out
vib       DALTON      GenericIRTest         basicDALTON-2015      dvb_ir.out
vib       FChk        GaussianIRTest        basicGaussian09       dvb_ir.fchk
vib       FChk        GaussianIRTest        basicGaussian16       dvb_ir.fchk
vib       FChk        GenericIRTest         basicQChem5.4         dvb_ir.fchk
vib       GAMESSUK    GenericIRTest         basicGAMESS-UK7.0     dvb_ir.out
vib       GAMESSUK    GenericIRTest         basicGAMESS-UK8.0     dvb_ir.out
vib       GAMESS      FireflyIRTest         basicFirefly8.0       dvb_ir.out
vib       GAMESS      GamessIRTest          basicGAMESS-US2017    dvb_ir.out
vib       GAMESS      GamessIRTest          basicGAMESS-US2018    dvb_ir.out
vib       Gaussian    GaussianIRTest        basicGaussian09       dvb_ir.out
vib       Gaussian    GaussianIRTest        basicGaussian16       dvb_ir.out
vib       Gaussian    GaussianIRTest        basicGaussian16       dvb_ir_G16C01.out
vib       Jaguar      JaguarIRTest          basicJaguar7.0        dvb_ir.out
vib       Jaguar      JaguarIRTest          basicJaguar8.3        dvb_ir.out
vib       Molcas      MolcasIRTest          basicOpenMolcas18.0   dvb_ir.out
vib       Molpro      GenericIRTest         basicMolpro2006       dvb_ir.out            dvb_ir.log
vib       Molpro      GenericIRTest         basicMolpro2012       dvb_ir.out            dvb_ir.log
vib       NWChem      NWChemIRTest          basicNWChem7.0        dvb_ir.out
vib       ORCA        OrcaIRTest            basicORCA4.1          dvb_ir.out
vib       ORCA        OrcaIRTest            basicORCA4.2          dvb_ir.out
vib       ORCA        OrcaIRTest            basicORCA5.0          dvb_ir.out
vib       Psi4        Psi4HFIRTest          basicPsi4-1.2.1       dvb_ir_rhf.out
vib       Psi4        Psi4HFIRTest          basicPsi4-1.3.1       dvb_ir_rhf.out
vib       Psi4        Psi4HFIRTest          basicPsi4-1.7         dvb_ir_rhf.out
vib       Psi4        Psi4KSIRTest          basicPsi4-1.7         dvb_ir_rks.out
vib       QChem       GenericIRTest         basicQChem5.1         dvb_ir.out
vib       QChem       GenericIRTest         basicQChem5.4         dvb_ir.out
vib       Turbomole   TurbomoleIRTest       basicTurbomole5.9     dvb_ir/basis            dvb_ir/control            dvb_ir/mos            dvb_ir/aoforce.out
vib       XTB         XTBIRTest             basicXTB6.6.1/dvb_ir  dvb_ir.out

vib       GAMESS      GenericIRimgTest      basicGAMESS-US2017    nh3_ts_ir.out
vib       GAMESS      GenericIRimgTest      basicGAMESS-US2018    nh3_ts_ir.out

vib       DALTON      DALTONRamanTest       basicDALTON-2013      dvb_raman.out
vib       FChk        GaussianRamanTest     basicGaussian16       dvb_raman.fchk
vib       GAMESSUK    GenericRamanTest      basicGAMESS-UK7.0     dvb_raman.out
vib       GAMESSUK    GenericRamanTest      basicGAMESS-UK8.0     dvb_raman.out
vib       GAMESS      GenericRamanTest      basicFirefly8.0       dvb_raman.out
vib       Gaussian    GaussianRamanTest     basicGaussian09       dvb_raman.out
vib       Gaussian    GaussianRamanTest     basicGaussian16       dvb_raman.out
vib       ORCA        OrcaRamanTest         basicORCA4.1          dvb_raman.out
vib       ORCA        OrcaRamanTest         basicORCA4.2          dvb_raman.out
vib       ORCA        OrcaRamanTest         basicORCA5.0          dvb_raman.out
vib       QChem       QChemRamanTest        basicQChem5.1         dvb_raman.out
vib       QChem       QChemRamanTest        basicQChem5.4         dvb_raman.out
>>>>>>> 802deb12
<|MERGE_RESOLUTION|>--- conflicted
+++ resolved
@@ -11,26 +11,60 @@
 # a special keyword, and we can test both HF and DFT outputs. Gaussian is an
 # exception, as it has at least two different formats for printing basis set
 # information, and so we made dedicated unit test logfiles in that case.
-
-
+# Basis     DALTON      GenericBasisTest      basicDALTON-2013      dvb_sp_hf.out
+# Basis     DALTON      GenericBasisTest      basicDALTON-2015      dvb_sp_hf.out
+# Basis     DALTON      GenericBasisTest      basicDALTON-2013      dvb_sp_ks.out
+# Basis     DALTON      GenericBasisTest      basicDALTON-2015      dvb_sp_ks.out
+# Basis     GAMESSUK    GenericBasisTest      basicGAMESS-UK7.0     dvb_sp_b.out
+# Basis     GAMESSUK    GenericBasisTest      basicGAMESS-UK8.0     dvb_sp_hf.out
+# Basis     GAMESSUK    GenericBasisTest      basicGAMESS-UK8.0     dvb_sp_ks.out
+# Basis     GAMESS      GenericBasisTest      basicGAMESS-US2017    dvb_sp.out
+# Basis     GAMESS      GenericBasisTest      basicGAMESS-US2018    dvb_sp.out
+# Basis     GAMESS      GenericBasisTest      basicFirefly8.0       dvb_sp.out
+Basis     Gaussian    GenericBasisTest      basicGaussian09       dvb_sp.out
+Basis     Gaussian    GenericBasisTest      basicGaussian16       dvb_sp.out
+# Basis     Jaguar      JaguarBasisTest       basicJaguar8.3        dvb_sp_hf.out
+# Basis     Jaguar      JaguarBasisTest       basicJaguar8.3        dvb_sp_ks.out
+# Basis     Molcas      GenericBasisTest      basicOpenMolcas18.0   dvb_sp.out
+# Basis     Molpro      GenericBasisTest      basicMolpro2006       dvb_sphf.out
+# Basis     Molpro      GenericBasisTest      basicMolpro2012       dvb_sphf.out
+# Basis     NWChem      GenericBasisTest      basicNWChem6.0        dvb_sp_hf.out
+# Basis     NWChem      GenericBasisTest      basicNWChem6.0        dvb_sp_ks.out
+# Basis     NWChem      GenericBasisTest      basicNWChem6.5        dvb_sp_hf.out
+# Basis     NWChem      GenericBasisTest      basicNWChem6.5        dvb_sp_ks.out
+# Basis     NWChem      GenericBasisTest      basicNWChem7.0        dvb_sp_hf.out
+# Basis     NWChem      GenericBasisTest      basicNWChem7.0        dvb_sp_ks.out
+# Basis     ORCA        GenericBasisTest      basicORCA4.1          dvb_sp.out
+# Basis     ORCA        GenericBasisTest      basicORCA4.2          dvb_sp.out
+# Basis     ORCA        GenericBasisTest      basicORCA5.0          dvb_sp.out
 Basis     Psi4        GenericBasisTest      basicPsi4-1.2.1       dvb_sp_rhf.out
 Basis     Psi4        GenericBasisTest      basicPsi4-1.2.1       dvb_sp_rks.out
 Basis     Psi4        GenericBasisTest      basicPsi4-1.3.1       dvb_sp_rhf.out
 Basis     Psi4        GenericBasisTest      basicPsi4-1.3.1       dvb_sp_rks.out
 Basis     Psi4        GenericBasisTest      basicPsi4-1.7         dvb_sp_rhf.out
 Basis     Psi4        GenericBasisTest      basicPsi4-1.7         dvb_sp_rks.out
-Basis     Gaussian    GenericBasisTest      basicGaussian09       dvb_sp.out
-Basis     Gaussian    GenericBasisTest      basicGaussian16       dvb_sp.out
-
+# Basis     QChem       GenericBasisTest      basicQChem5.1         dvb_sp.out
+# Basis     QChem       GenericBasisTest      basicQChem5.4         dvb_sp.out
+
+# Basis     DALTON      DALTONBigBasisTest    basicDALTON-2013      C_bigbasis.out
+# Basis     DALTON      DALTONBigBasisTest    basicDALTON-2015      C_bigbasis.out
+# Basis     GAMESS      GenericBigBasisTest   basicFirefly8.0       C_bigbasis.out
+# Basis     GAMESS      GenericBigBasisTest   basicGAMESS-US2017    C_bigbasis.out
+# Basis     GAMESS      GenericBigBasisTest   basicGAMESS-US2018    C_bigbasis.out
 Basis     Gaussian    GaussianBigBasisTest  basicGaussian09       C_bigbasis.out
 Basis     Gaussian    GaussianBigBasisTest  basicGaussian16       C_bigbasis.out
+# Basis     Jaguar      JaguarBigBasisTest    basicJaguar8.3        C_bigbasis.out
+# Basis     Molcas      MolcasBigBasisTest    basicOpenMolcas18.0   C_bigbasis.out
+# Basis     Molpro      MolproBigBasisTest    basicMolpro2006       C_bigbasis.out
+# Basis     Molpro      MolproBigBasisTest    basicMolpro2012       C_bigbasis.out
+# Basis     NWChem      GenericBigBasisTest   basicNWChem6.0        C_bigbasis.out
+# Basis     NWChem      GenericBigBasisTest   basicNWChem6.5        C_bigbasis.out
+# Basis     NWChem      GenericBigBasisTest   basicNWChem7.0        C_bigbasis.out
 Basis     Psi4        Psi4BigBasisTest      basicPsi4-1.2.1       C_bigbasis.out
 Basis     Psi4        Psi4BigBasisTest      basicPsi4-1.3.1       C_bigbasis.out
 Basis     Psi4        Psi4BigBasisTest      basicPsi4-1.7         C_bigbasis.out
-<<<<<<< HEAD
-=======
-Basis     QChem       QChemBigBasisTest     basicQChem5.1         C_bigbasis.out
-Basis     QChem       QChemBigBasisTest     basicQChem5.4         C_bigbasis.out
+# Basis     QChem       QChemBigBasisTest     basicQChem5.1         C_bigbasis.out
+# Basis     QChem       QChemBigBasisTest     basicQChem5.4         C_bigbasis.out
 
 BOMD      Gaussian    GaussianBOMDTest      basicGaussian09       dvb_bomd.out
 BOMD      NWChem      GenericBOMDTest       basicNWChem6.6        dvb_bomd_ks.out
@@ -38,393 +72,417 @@
 BOMD      QChem       GenericBOMDTest       basicQChem5.1         dvb_bomd.out
 BOMD      QChem       GenericBOMDTest       basicQChem5.4         dvb_bomd.out
 
-CC        DALTON      DALTONCCSDPTTest      basicDALTON-2013      water_ccsdt.out
-CC        DALTON      DALTONCCSDPTTest      basicDALTON-2015      water_ccsdt.out
-CC        GAMESS      GamessCCDTest         basicGAMESS-US2017    water_ccd.out
-CC        GAMESS      GamessCCDTest         basicGAMESS-US2018    water_ccd.out
-CC        GAMESS      GamessCCSDTest        basicGAMESS-US2017    water_ccsd.out
-CC        GAMESS      GamessCCSDTest        basicGAMESS-US2018    water_ccsd.out
-CC        GAMESS      GamessCCSDPTTest      basicGAMESS-US2017    water_ccsd(t).out
-CC        GAMESS      GamessCCSDPTTest      basicGAMESS-US2018    water_ccsd(t).out
-CC        Gaussian    GenericCCDTest        basicGaussian09       water_ccd.log
-CC        Gaussian    GenericCCDTest        basicGaussian16       water_ccd.log
-CC        Gaussian    GenericCCSDTest       basicGaussian09       water_ccsd.log
-CC        Gaussian    GenericCCSDTest       basicGaussian16       water_ccsd.log
-CC        Gaussian    GenericCCSDPTTest     basicGaussian09       water_ccsdt.log
-CC        Gaussian    GenericCCSDPTTest     basicGaussian16       water_ccsdt.log
-CC        Molpro      MolproCCDTest         basicMolpro2006       h2o_ccd.out
-CC        Molpro      MolproCCDTest         basicMolpro2012       h2o_ccd.out
-CC        Molpro      MolproCCSDTest        basicMolpro2006       h2o_ccsd.out
-CC        Molpro      MolproCCSDTest        basicMolpro2012       h2o_ccsd.out
-CC        Molpro      MolproCCSDPTTest      basicMolpro2006       h2o_ccsd(t).out
-CC        Molpro      MolproCCSDPTTest      basicMolpro2012       h2o_ccsdt.out
-CC        Molcas      MolcasCCSDTest        basicOpenMolcas18.0   water_ccsd.out
-CC        NWChem      NWChemCCSDPTTest      basicNWChem6.0        water_ccsd(t).out
-CC        NWChem      NWChemCCSDPTTest      basicNWChem6.5        water_ccsd(t).out
-CC        NWChem      NWChemCCSDPTTest      basicNWChem7.0        water_ccsd(t).out
-CC        ORCA        OrcaCCSDTest          basicORCA4.1          water_ccsd.out
-CC        ORCA        OrcaCCSDPTTest        basicORCA4.1          water_ccsd_t.out
-CC        ORCA        OrcaCCSDTest          basicORCA4.2          water_ccsd.out
-CC        ORCA        OrcaCCSDPTTest        basicORCA4.2          water_ccsd_t.out
-CC        ORCA        OrcaCCSDTest          basicORCA5.0          water_ccsd.out
-CC        ORCA        OrcaCCSDPTTest        basicORCA5.0          water_ccsd_t.out
-CC        Psi4        Psi4CCSDTest          basicPsi4-1.2.1       water_ccsd.out
-CC        Psi4        Psi4CCSDPTTest        basicPsi4-1.2.1       water_ccsd(t).out
-CC        Psi4        Psi4CCSDTest          basicPsi4-1.3.1       water_ccsd.out
-CC        Psi4        Psi4CCSDPTTest        basicPsi4-1.3.1       water_ccsd(t).out
-CC        Psi4        Psi4CCSDTest          basicPsi4-1.7         water_ccsd.out
-CC        Psi4        Psi4CCSDPTTest        basicPsi4-1.7         water_ccsd(t).out
-CC        QChem       GenericCCDTest        basicQChem5.1         water_ccd.out
-CC        QChem       GenericCCSDTest       basicQChem5.1         water_ccsd.out
-CC        QChem       GenericCCSDPTTest     basicQChem5.1         water_ccsd(t).out
-CC        QChem       GenericCCDTest        basicQChem5.4         water_ccd.out
-CC        QChem       GenericCCSDTest       basicQChem5.4         water_ccsd.out
-CC        QChem       GenericCCSDPTTest     basicQChem5.4         water_ccsd(t).out
-CC        Turbomole   TurbomoleCCSDTest     basicTurbomole7.2     water_ccsd/basis      water_ccsd/control      water_ccsd/mos      water_ccsd/dscf.out      water_ccsd/ccsdf12.out
-CC        Turbomole   TurbomoleCCSDTest     basicTurbomole7.4     water_ccsd/basis      water_ccsd/control      water_ccsd/mos      water_ccsd/dscf.out      water_ccsd/ccsdf12.out
-CC        Turbomole   GenericCC2Test        basicTurbomole7.4     water_cc2/basis      water_cc2/control      water_cc2/mos      water_cc2/dscf.out      water_cc2/ricc2.out
-
-CI        GAMESS      GAMESSCISTest         basicGAMESS-US2017    water_cis_saps.out
-CI        GAMESS      GAMESSCISTest         basicGAMESS-US2018    water_cis_saps.out
-CI        Gaussian    GaussianCISTest       basicGaussian09       water_cis.log
-CI        Gaussian    GaussianCISTest       basicGaussian16       water_cis.log
-CI        Jaguar      GenericCISTest        basicJaguar7.0        water_cis.out
-CI        Jaguar      Jaguar83CISTest       basicJaguar8.3        water_cis.out
-CI        QChem       QChemCISTest          basicQChem5.1         water_cis.out
-CI        QChem       QChemCISTest          basicQChem5.4         water_cis.out
-
-Core      ADF         ADFCoreTest           basicADF2007.01       MoOCl4-sp.adfout
-Core      ADF         ADFCoreTest           basicADF2013.01       MoOCl4-sp.adfout
-Core      FChk        GenericCoreTest       basicGaussian09       Mo4OCl4-sp.fchk
-Core      FChk        GenericCoreTest       basicGaussian16       Mo4OCl4-sp.fchk
-Core      FChk        GenericCoreTest       basicQChem5.2         MoOCl4_sp_modified.fchk
-Core      FChk        GenericCoreTest       basicQChem5.4         MoOCl4_sp.fchk
-Core      GAMESSUK    GenericCoreTest       basicGAMESS-UK7.0     MoOCl4-sp.out
-Core      GAMESSUK    GenericCoreTest       basicGAMESS-UK8.0     MoOCl4-sp.out
-Core      GAMESS      GenericCoreTest       basicGAMESS-US2017    MoOCl4-sp.out
-Core      GAMESS      GenericCoreTest       basicGAMESS-US2018    MoOCl4-sp.out
-Core      Gaussian    GenericCoreTest       basicGaussian09       Mo4OCl4-sp.log
-Core      Gaussian    GenericCoreTest       basicGaussian16       Mo4OCl4-sp.log
-Core      Jaguar      JaguarCoreTest        basicJaguar8.3        MoOCl4-sp.out
-Core      Molcas      GenericCoreTest       basicOpenMolcas18.0   MoOCl4_sp.out
-Core      QChem       GenericCoreTest       basicQChem5.1         MoOCl4_sp.out
-Core      QChem       GenericCoreTest       basicQChem5.4         MoOCl4_sp.out
->>>>>>> 802deb12
-
-SP        Gaussian    GaussianSPTest        basicGaussian16       dvb_sp_no.out
-SP        Gaussian    GaussianSPTest        basicGaussian16       dvb_sp.out
-SP        Gaussian    GaussianSPTest        basicGaussian16       dvb_sp_no.out
-SP        Psi4        PsiHFSPTest           basicPsi4-1.3.1       dvb_sp_rhf.out
-SP        Psi4        PsiHFSPTest           basicPsi4-1.2.1       dvb_sp_rhf.out
-SP        Psi4        PsiSPTest             basicPsi4-1.2.1       dvb_sp_rks.out
-SP        Psi4        PsiHFSPTest           basicPsi4-1.3.1       dvb_sp_rhf.out
-SP        Psi4        PsiSPTest             basicPsi4-1.3.1       dvb_sp_rks.out
-SP        Psi4        PsiHFSPTest           basicPsi4-1.7         dvb_sp_rhf.out
-SP        Psi4        PsiSPTest             basicPsi4-1.7         dvb_sp_rks.out
-
-<<<<<<< HEAD
-SPun      Gaussian    GaussianSPunTest      basicGaussian09       dvb_un_sp_b.log
-SPun      Gaussian    GaussianSPunTest      basicGaussian16       dvb_un_sp_b.log
-SPun        Psi4      GenericSPunTest       basicPsi4-1.3.1       dvb_sp_uhf.out
-=======
-MP        DALTON      GenericMP2Test        basicDALTON-2013      water_mp2.out
-MP        DALTON      GenericMP2Test        basicDALTON-2015      water_mp2.out
-MP        GAMESSUK    GenericMP2Test        basicGAMESS-UK7.0     water_mp2.out
-MP        GAMESSUK    GenericMP3Test        basicGAMESS-UK7.0     water_mp3.out
-MP        GAMESSUK    GenericMP2Test        basicGAMESS-UK8.0     water_mp2.out
-MP        GAMESSUK    GenericMP3Test        basicGAMESS-UK8.0     water_mp3.out
-MP        GAMESS      GenericMP2Test        basicGAMESS-US2017    water_mp2.out
-MP        GAMESS      GenericMP2Test        basicGAMESS-US2018    water_mp2.out
-MP        Gaussian    GaussianMP2Test       basicGaussian09       water_mp2.log
-MP        Gaussian    GaussianMP2Test       basicGaussian16       water_mp2.log
-MP        Gaussian    GaussianMP3Test       basicGaussian09       water_mp3.log
-MP        Gaussian    GaussianMP3Test       basicGaussian16       water_mp3.log
-MP        Gaussian    GaussianMP4SDQTest    basicGaussian09       water_mp4sdq.log
-MP        Gaussian    GaussianMP4SDQTest    basicGaussian16       water_mp4sdq.log
-MP        Gaussian    GaussianMP4SDTQTest   basicGaussian09       water_mp4.log
-MP        Gaussian    GaussianMP4SDTQTest   basicGaussian16       water_mp4.log
-MP        Gaussian    GenericMP5Test        basicGaussian09       water_mp5.log
-MP        Gaussian    GenericMP5Test        basicGaussian16       water_mp5.log
-MP        Jaguar      GenericMP2Test        basicJaguar7.0        water_lmp2.out
-MP        Jaguar      GenericMP2Test        basicJaguar8.3        water_lmp2.out
-MP        GAMESS      GenericMP2Test        basicFirefly8.0       water_mp2.out
-MP        Molpro      GenericMP2Test        basicMolpro2006       h2o_mp2.out
-MP        Molpro      GenericMP2Test        basicMolpro2012       h2o_mp2.out
-MP        Molpro      GenericMP3Test        basicMolpro2006       h2o_mp3.out
-MP        Molpro      GenericMP3Test        basicMolpro2012       h2o_mp3.out
-MP        Molpro      GenericMP4SDTQTest    basicMolpro2006       h2o_mp4.out
-MP        Molpro      GenericMP4SDTQTest    basicMolpro2012       h2o_mp4.out
-MP        Molcas      GenericMP2Test        basicOpenMolcas18.0   water_mbpt2.out
-MP        NWChem      GenericMP2Test        basicNWChem6.0        water_mp2.out
-MP        NWChem      GenericMP2Test        basicNWChem6.5        water_mp2.out
-MP        NWChem      GenericMP2Test        basicNWChem7.0        water_mp2.out
-MP        ORCA        GenericMP2Test        basicORCA4.1          water_mp2.out
-MP        ORCA        GenericMP2Test        basicORCA4.2          water_mp2.out
-MP        ORCA        GenericMP2Test        basicORCA5.0          water_mp2.out
-MP        ORCA        GenericMP3Test        basicORCA4.1          water_mp3.out
-MP        ORCA        GenericMP3Test        basicORCA4.2          water_mp3.out
-MP        ORCA        GenericMP3Test        basicORCA5.0          water_mp3.out
-MP        Psi4        GenericMP2Test        basicPsi4-1.2.1       water_mp2.out
-MP        Psi4        GenericMP2Test        basicPsi4-1.3.1       water_mp2.out
-MP        Psi4        GenericMP2Test        basicPsi4-1.7         water_mp2.out
-MP        QChem       GenericMP2Test        basicQChem5.1         water_mp2.out
-MP        QChem       GenericMP3Test        basicQChem5.1         water_mp3.out
-MP        QChem       QChemMP4SDQTest       basicQChem5.1         water_mp4sdq.out
-MP        QChem       QChemMP4SDTQTest      basicQChem5.1         water_mp4.out
-MP        QChem       GenericMP2Test        basicQChem5.4         water_mp2.out
-MP        QChem       GenericMP3Test        basicQChem5.4         water_mp3.out
-MP        QChem       QChemMP4SDQTest       basicQChem5.4         water_mp4sdq.out
-MP        QChem       QChemMP4SDTQTest      basicQChem5.4         water_mp4.out
-MP        Turbomole   GenericMP2Test        basicTurbomole7.2     water_mp2/basis    water_mp2/control    water_mp2/coord    water_mp2/mos    water_mp2/dscf.out    water_mp2/ccsdf12.out
-MP        Turbomole   GenericMP2Test        basicTurbomole7.4     water_mp2/basis    water_mp2/control    water_mp2/coord    water_mp2/mos    water_mp2/dscf.out    water_mp2/ccsdf12.out
-MP        Turbomole   GenericMP2Test        basicTurbomole7.4     water_mp2_rimp2/basis    water_mp2_rimp2/control    water_mp2_rimp2/coord    water_mp2_rimp2/mos    water_mp2_rimp2/dscf.out    water_mp2_rimp2/rimp2.out
-MP        Turbomole   GenericMP2Test        basicTurbomole7.4     water_mp2_ricc2/basis    water_mp2_ricc2/control    water_mp2_ricc2/coord    water_mp2_ricc2/mos    water_mp2_ricc2/dscf.out    water_mp2_ricc2/ricc2.out
-MP        Turbomole   GenericMP3Test        basicTurbomole7.4     water_mp3/basis    water_mp3/control    water_mp3/coord    water_mp3/mos    water_mp3/dscf.out    water_mp3/ccsdf12.out
-
-NMR       ORCA        GenericNMRTest        basicORCA4.1          dvb_nmr.out
-NMR       ORCA        GenericNMRTest        basicORCA4.2          dvb_nmr.out
-NMR       ORCA        GenericNMRTest        basicORCA5.0          dvb_nmr.out
-NMR       ORCA        GenericNMRCouplingTest        basicORCA5.0          dvb_coupling_nmr.out
-
-Polar     DALTON      ReferencePolarTest    basicDALTON-2015      Trp_polar_abalnr.out
-Polar     FChk        ReferencePolarTest    basicGaussian16       Trp_polar.fchk
-Polar     GAMESS      ReferencePolarTest    basicGAMESS-US2017    Trp_polar_tdhf.out
-Polar     GAMESS      ReferencePolarTest    basicGAMESS-US2018    Trp_polar_tdhf.out
-Polar     Gaussian    ReferencePolarTest    basicGaussian09       Trp_polar.log
-Polar     Gaussian    ReferencePolarTest    basicGaussian16       Trp_polar.log
-Polar     Gaussian    ReferencePolarTest    basicGaussian16       Trp_polar_G16C01.log
-Polar     Molpro      ReferencePolarTest    basicMolpro2012       Trp_polar.out
-Polar     NWChem      ReferencePolarTest    basicNWChem6.5        Trp_polar.out
-Polar     NWChem      ReferencePolarTest    basicNWChem7.0        Trp_polar.out
-Polar     ORCA        ReferencePolarTest    basicORCA4.1          Trp_polar.out
-Polar     ORCA        ReferencePolarTest    basicORCA4.2          Trp_polar.out
-Polar     ORCA        ReferencePolarTest    basicORCA5.0          Trp_polar.out
-Polar     QChem       ReferencePolarTest    basicQChem5.1         Trp_polar.out
-Polar     QChem       ReferencePolarTest    basicQChem5.4         Trp_polar.out
-
-Scan      Gaussian     GaussianRelaxedScanTest               basicGaussian09       dvb_scan.log
-Scan      Gaussian     GaussianRelaxedScanTest               basicGaussian16       dvb_scan_relaxed.log
-Scan      Gaussian     GaussianUnrelaxedScanTest             basicGaussian16       dvb_scan_unrelaxed.log
-Scan      Jaguar       JaguarRelaxedScanTest                 basicJaguar8.3        dvb_scan.out
-Scan      ORCA         GenericRelaxedScanTest                basicORCA4.2          dvb_scan.out
-Scan      ORCA         GenericUnrelaxedScanTest              basicORCA4.2          dvb_scan_unrelaxed.out
-Scan      ORCA         GenericRelaxedScanTest                basicORCA5.0          dvb_scan.out
-Scan      ORCA         GenericUnrelaxedScanTest              basicORCA5.0          dvb_scan_unrelaxed.out
-
-SP        ADF         ADFSPTest             basicADF2007.01             dvb_sp_b.adfout
-SP        ADF         ADFSPTest             basicADF2013.01             dvb_sp_b.adfout
-SP        DALTON      GenericHFSPTest       basicDALTON-2013            dvb_sp_hf.out
-SP        DALTON      GenericSPTest         basicDALTON-2013            dvb_sp_ks.out
-SP        DALTON      GenericHFSPTest       basicDALTON-2015            dvb_sp_hf.out
-SP        DALTON      GenericSPTest         basicDALTON-2015            dvb_sp_ks.out
-SP        FChk        GenericSPTest         basicGaussian09             dvb_sp.fchk
-SP        FChk        GenericSPTest         basicGaussian16             dvb_sp.fchk
-SP        FChk        GenericSPTest         basicQChem5.2               dvb_sp_modified.fchk
-SP        FChk        GenericSPTest         basicQChem5.4               dvb_sp.fchk
-SP        GAMESSUK    GenericSPTest         basicGAMESS-UK7.0           dvb_sp_b.out
-SP        GAMESSUK    GenericHFSPTest       basicGAMESS-UK8.0           dvb_sp_hf.out
-SP        GAMESSUK    GenericSPTest         basicGAMESS-UK8.0           dvb_sp_ks.out
-SP        GAMESS      GenericHFSPTest       basicFirefly8.0             dvb_sp.out
-SP        GAMESS      GenericSPTest         basicGAMESS-US2017          dvb_sp.out
-SP        GAMESS      GenericSPTest         basicGAMESS-US2018          dvb_sp.out
-SP        GAMESSDAT   GenericSPTest         basicGAMESS-US2018          dvb_sp.dat
+# CC        DALTON      DALTONCCSDPTTest      basicDALTON-2013      water_ccsdt.out
+# CC        DALTON      DALTONCCSDPTTest      basicDALTON-2015      water_ccsdt.out
+# CC        GAMESS      GamessCCDTest         basicGAMESS-US2017    water_ccd.out
+# CC        GAMESS      GamessCCDTest         basicGAMESS-US2018    water_ccd.out
+# CC        GAMESS      GamessCCSDTest        basicGAMESS-US2017    water_ccsd.out
+# CC        GAMESS      GamessCCSDTest        basicGAMESS-US2018    water_ccsd.out
+# CC        GAMESS      GamessCCSDPTTest      basicGAMESS-US2017    water_ccsd(t).out
+# CC        GAMESS      GamessCCSDPTTest      basicGAMESS-US2018    water_ccsd(t).out
+# CC        Gaussian    GenericCCDTest        basicGaussian09       water_ccd.log
+# CC        Gaussian    GenericCCDTest        basicGaussian16       water_ccd.log
+# CC        Gaussian    GenericCCSDTest       basicGaussian09       water_ccsd.log
+# CC        Gaussian    GenericCCSDTest       basicGaussian16       water_ccsd.log
+# CC        Gaussian    GenericCCSDPTTest     basicGaussian09       water_ccsdt.log
+# CC        Gaussian    GenericCCSDPTTest     basicGaussian16       water_ccsdt.log
+# CC        Molpro      MolproCCDTest         basicMolpro2006       h2o_ccd.out
+# CC        Molpro      MolproCCDTest         basicMolpro2012       h2o_ccd.out
+# CC        Molpro      MolproCCSDTest        basicMolpro2006       h2o_ccsd.out
+# CC        Molpro      MolproCCSDTest        basicMolpro2012       h2o_ccsd.out
+# CC        Molpro      MolproCCSDPTTest      basicMolpro2006       h2o_ccsd(t).out
+# CC        Molpro      MolproCCSDPTTest      basicMolpro2012       h2o_ccsdt.out
+# CC        Molcas      MolcasCCSDTest        basicOpenMolcas18.0   water_ccsd.out
+# CC        NWChem      NWChemCCSDPTTest      basicNWChem6.0        water_ccsd(t).out
+# CC        NWChem      NWChemCCSDPTTest      basicNWChem6.5        water_ccsd(t).out
+# CC        NWChem      NWChemCCSDPTTest      basicNWChem7.0        water_ccsd(t).out
+# CC        ORCA        OrcaCCSDTest          basicORCA4.1          water_ccsd.out
+# CC        ORCA        OrcaCCSDPTTest        basicORCA4.1          water_ccsd_t.out
+# CC        ORCA        OrcaCCSDTest          basicORCA4.2          water_ccsd.out
+# CC        ORCA        OrcaCCSDPTTest        basicORCA4.2          water_ccsd_t.out
+# CC        ORCA        OrcaCCSDTest          basicORCA5.0          water_ccsd.out
+# CC        ORCA        OrcaCCSDPTTest        basicORCA5.0          water_ccsd_t.out
+# CC        Psi4        Psi4CCSDTest          basicPsi4-1.2.1       water_ccsd.out
+# CC        Psi4        Psi4CCSDPTTest        basicPsi4-1.2.1       water_ccsd(t).out
+# CC        Psi4        Psi4CCSDTest          basicPsi4-1.3.1       water_ccsd.out
+# CC        Psi4        Psi4CCSDPTTest        basicPsi4-1.3.1       water_ccsd(t).out
+# CC        Psi4        Psi4CCSDTest          basicPsi4-1.7         water_ccsd.out
+# CC        Psi4        Psi4CCSDPTTest        basicPsi4-1.7         water_ccsd(t).out
+# CC        QChem       GenericCCDTest        basicQChem5.1         water_ccd.out
+# CC        QChem       GenericCCSDTest       basicQChem5.1         water_ccsd.out
+# CC        QChem       GenericCCSDPTTest     basicQChem5.1         water_ccsd(t).out
+# CC        QChem       GenericCCDTest        basicQChem5.4         water_ccd.out
+# CC        QChem       GenericCCSDTest       basicQChem5.4         water_ccsd.out
+# CC        QChem       GenericCCSDPTTest     basicQChem5.4         water_ccsd(t).out
+# CC        Turbomole   TurbomoleCCSDTest     basicTurbomole7.2     water_ccsd/basis      water_ccsd/control      water_ccsd/mos      water_ccsd/dscf.out      water_ccsd/ccsdf12.out
+# CC        Turbomole   TurbomoleCCSDTest     basicTurbomole7.4     water_ccsd/basis      water_ccsd/control      water_ccsd/mos      water_ccsd/dscf.out      water_ccsd/ccsdf12.out
+# CC        Turbomole   GenericCC2Test        basicTurbomole7.4     water_cc2/basis      water_cc2/control      water_cc2/mos      water_cc2/dscf.out      water_cc2/ricc2.out
+
+# CI        GAMESS      GAMESSCISTest         basicGAMESS-US2017    water_cis_saps.out
+# CI        GAMESS      GAMESSCISTest         basicGAMESS-US2018    water_cis_saps.out
+# CI        Gaussian    GaussianCISTest       basicGaussian09       water_cis.log
+# CI        Gaussian    GaussianCISTest       basicGaussian16       water_cis.log
+# CI        Jaguar      GenericCISTest        basicJaguar7.0        water_cis.out
+# CI        Jaguar      Jaguar83CISTest       basicJaguar8.3        water_cis.out
+# CI        QChem       QChemCISTest          basicQChem5.1         water_cis.out
+# CI        QChem       QChemCISTest          basicQChem5.4         water_cis.out
+
+# Core      ADF         ADFCoreTest           basicADF2007.01       MoOCl4-sp.adfout
+# Core      ADF         ADFCoreTest           basicADF2013.01       MoOCl4-sp.adfout
+# Core      FChk        GenericCoreTest       basicGaussian09       Mo4OCl4-sp.fchk
+# Core      FChk        GenericCoreTest       basicGaussian16       Mo4OCl4-sp.fchk
+# Core      FChk        GenericCoreTest       basicQChem5.2         MoOCl4_sp_modified.fchk
+# Core      FChk        GenericCoreTest       basicQChem5.4         MoOCl4_sp.fchk
+# Core      GAMESSUK    GenericCoreTest       basicGAMESS-UK7.0     MoOCl4-sp.out
+# Core      GAMESSUK    GenericCoreTest       basicGAMESS-UK8.0     MoOCl4-sp.out
+# Core      GAMESS      GenericCoreTest       basicGAMESS-US2017    MoOCl4-sp.out
+# Core      GAMESS      GenericCoreTest       basicGAMESS-US2018    MoOCl4-sp.out
+# Core      Gaussian    GenericCoreTest       basicGaussian09       Mo4OCl4-sp.log
+# Core      Gaussian    GenericCoreTest       basicGaussian16       Mo4OCl4-sp.log
+# Core      Jaguar      JaguarCoreTest        basicJaguar8.3        MoOCl4-sp.out
+# Core      Molcas      GenericCoreTest       basicOpenMolcas18.0   MoOCl4_sp.out
+# Core      QChem       GenericCoreTest       basicQChem5.1         MoOCl4_sp.out
+# Core      QChem       GenericCoreTest       basicQChem5.4         MoOCl4_sp.out
+
+# GeoOpt    ADF         ADFGeoOptTest         basicADF2007.01       dvb_gopt_b.adfout
+# GeoOpt    ADF         ADFGeoOptTest         basicADF2013.01       dvb_gopt_b.adfout
+# GeoOpt    DALTON      DALTONGeoOptTest      basicDALTON-2013      dvb_gopt_hf.out
+# GeoOpt    DALTON      DALTONGeoOptTest      basicDALTON-2013      dvb_gopt_ks.out
+# GeoOpt    DALTON      DALTONGeoOptTest      basicDALTON-2015      dvb_gopt_hf.out
+# GeoOpt    DALTON      DALTONGeoOptTest      basicDALTON-2015      dvb_gopt_ks.out
+# GeoOpt    GAMESSUK    GenericGeoOptTest     basicGAMESS-UK7.0     dvb_gopt_d.out
+# GeoOpt    GAMESSUK    GenericGeoOptTest     basicGAMESS-UK8.0     dvb_gopt_hf.out
+# GeoOpt    GAMESSUK    GenericGeoOptTest     basicGAMESS-UK8.0     dvb_gopt_ks.out
+# GeoOpt    GAMESS      GenericGeoOptTest     basicFirefly8.0       dvb_gopt_a.out
+# GeoOpt    GAMESS      GenericGeoOptTest     basicGAMESS-US2017    dvb_gopt_a.out
+# GeoOpt    GAMESS      GenericGeoOptTest     basicGAMESS-US2018    dvb_gopt_a.out
+# GeoOpt    Gaussian    GaussianGeoOptTest    basicGaussian09       dvb_gopt.out
+# GeoOpt    Gaussian    GaussianGeoOptTest    basicGaussian16       dvb_gopt.out
+# GeoOpt    Jaguar      GenericGeoOptTest     basicJaguar7.0        dvb_gopt_b.out
+# GeoOpt    Jaguar      GenericGeoOptTest     basicJaguar8.3        dvb_gopt_hf.out
+# GeoOpt    Jaguar      GenericGeoOptTest     basicJaguar8.3        dvb_gopt_ks.out
+# GeoOpt    Molcas      MolcasGeoOptTest      basicOpenMolcas18.0   dvb_gopt.out
+# GeoOpt    Molpro      MolproGeoOptTest      basicMolpro2006       dvb_gopt.out          dvb_gopt.log
+# GeoOpt    Molpro      MolproGeoOptTest      basicMolpro2012       dvb_gopt.out          dvb_gopt.log
+# GeoOpt    MOPAC       MOPACGeoOptTest       basicMOPAC2016        dvb_gopt.out
+# GeoOpt    NWChem      NWChemGeoOptTest      basicNWChem6.0        dvb_gopt_hf.out
+# GeoOpt    NWChem      NWChemGeoOptTest      basicNWChem6.0        dvb_gopt_ks.out
+# GeoOpt    NWChem      NWChemGeoOptTest      basicNWChem6.5        dvb_gopt_hf.out
+# GeoOpt    NWChem      NWChemGeoOptTest      basicNWChem6.5        dvb_gopt_ks.out
+# GeoOpt    NWChem      NWChemGeoOptTest      basicNWChem7.0        dvb_gopt_hf.out
+# GeoOpt    NWChem      NWChemGeoOptTest      basicNWChem7.0        dvb_gopt_ks.out
+# GeoOpt    ORCA        OrcaGeoOptTest        basicORCA4.1          dvb_gopt.out
+# GeoOpt    ORCA        OrcaGeoOptTest        basicORCA4.2          dvb_gopt.out
+# GeoOpt    ORCA        OrcaGeoOptTest        basicORCA5.0          dvb_gopt.out
+# GeoOpt    Psi4        Psi4GeoOptTest        basicPsi4-1.2.1       dvb_gopt_rhf.out
+# GeoOpt    Psi4        Psi4GeoOptTest        basicPsi4-1.2.1       dvb_gopt_rks.out
+# GeoOpt    Psi4        Psi4GeoOptTest        basicPsi4-1.3.1       dvb_gopt_rhf.out
+# GeoOpt    Psi4        Psi4GeoOptTest        basicPsi4-1.3.1       dvb_gopt_rks.out
+# GeoOpt    Psi4        Psi4GeoOptTest        basicPsi4-1.7         dvb_gopt_rhf.out
+# GeoOpt    Psi4        Psi4GeoOptTest        basicPsi4-1.7         dvb_gopt_rks.out
+# GeoOpt    QChem       GenericGeoOptTest     basicQChem5.1         dvb_gopt.out
+# GeoOpt    QChem       GenericGeoOptTest     basicQChem5.4         dvb_gopt.out
+# GeoOpt    Turbomole   TurbomoleGeoOptTest   basicTurbomole5.9     dvb_gopt/basis      dvb_gopt/control      dvb_gopt/mos      dvb_gopt/job.last
+# GeoOpt    Turbomole   TurbomoleKeepGeoOptTest   basicTurbomole7.5     dvb_gopt/basis      dvb_gopt/control      dvb_gopt/mos      dvb_gopt/job.0      dvb_gopt/job.1      dvb_gopt/job.2      dvb_gopt/job.3      dvb_gopt/job.4      dvb_gopt/job.5     dvb_gopt/job.last
+# GeoOpt    XTB         XTBGeoOptTest     basicXTB6.6.1/dvb_opt       dvb_opt.out gradient
+
+# MP        DALTON      GenericMP2Test        basicDALTON-2013      water_mp2.out
+# MP        DALTON      GenericMP2Test        basicDALTON-2015      water_mp2.out
+# MP        GAMESSUK    GenericMP2Test        basicGAMESS-UK7.0     water_mp2.out
+# MP        GAMESSUK    GenericMP3Test        basicGAMESS-UK7.0     water_mp3.out
+# MP        GAMESSUK    GenericMP2Test        basicGAMESS-UK8.0     water_mp2.out
+# MP        GAMESSUK    GenericMP3Test        basicGAMESS-UK8.0     water_mp3.out
+# MP        GAMESS      GenericMP2Test        basicGAMESS-US2017    water_mp2.out
+# MP        GAMESS      GenericMP2Test        basicGAMESS-US2018    water_mp2.out
+# MP        Gaussian    GaussianMP2Test       basicGaussian09       water_mp2.log
+# MP        Gaussian    GaussianMP2Test       basicGaussian16       water_mp2.log
+# MP        Gaussian    GaussianMP3Test       basicGaussian09       water_mp3.log
+# MP        Gaussian    GaussianMP3Test       basicGaussian16       water_mp3.log
+# MP        Gaussian    GaussianMP4SDQTest    basicGaussian09       water_mp4sdq.log
+# MP        Gaussian    GaussianMP4SDQTest    basicGaussian16       water_mp4sdq.log
+# MP        Gaussian    GaussianMP4SDTQTest   basicGaussian09       water_mp4.log
+# MP        Gaussian    GaussianMP4SDTQTest   basicGaussian16       water_mp4.log
+# MP        Gaussian    GenericMP5Test        basicGaussian09       water_mp5.log
+# MP        Gaussian    GenericMP5Test        basicGaussian16       water_mp5.log
+# MP        Jaguar      GenericMP2Test        basicJaguar7.0        water_lmp2.out
+# MP        Jaguar      GenericMP2Test        basicJaguar8.3        water_lmp2.out
+# MP        GAMESS      GenericMP2Test        basicFirefly8.0       water_mp2.out
+# MP        Molpro      GenericMP2Test        basicMolpro2006       h2o_mp2.out
+# MP        Molpro      GenericMP2Test        basicMolpro2012       h2o_mp2.out
+# MP        Molpro      GenericMP3Test        basicMolpro2006       h2o_mp3.out
+# MP        Molpro      GenericMP3Test        basicMolpro2012       h2o_mp3.out
+# MP        Molpro      GenericMP4SDTQTest    basicMolpro2006       h2o_mp4.out
+# MP        Molpro      GenericMP4SDTQTest    basicMolpro2012       h2o_mp4.out
+# MP        Molcas      GenericMP2Test        basicOpenMolcas18.0   water_mbpt2.out
+# MP        NWChem      GenericMP2Test        basicNWChem6.0        water_mp2.out
+# MP        NWChem      GenericMP2Test        basicNWChem6.5        water_mp2.out
+# MP        NWChem      GenericMP2Test        basicNWChem7.0        water_mp2.out
+# MP        ORCA        GenericMP2Test        basicORCA4.1          water_mp2.out
+# MP        ORCA        GenericMP2Test        basicORCA4.2          water_mp2.out
+# MP        ORCA        GenericMP2Test        basicORCA5.0          water_mp2.out
+# MP        ORCA        GenericMP3Test        basicORCA4.1          water_mp3.out
+# MP        ORCA        GenericMP3Test        basicORCA4.2          water_mp3.out
+# MP        ORCA        GenericMP3Test        basicORCA5.0          water_mp3.out
+# MP        Psi4        GenericMP2Test        basicPsi4-1.2.1       water_mp2.out
+# MP        Psi4        GenericMP2Test        basicPsi4-1.3.1       water_mp2.out
+# MP        Psi4        GenericMP2Test        basicPsi4-1.7         water_mp2.out
+# MP        QChem       GenericMP2Test        basicQChem5.1         water_mp2.out
+# MP        QChem       GenericMP3Test        basicQChem5.1         water_mp3.out
+# MP        QChem       QChemMP4SDQTest       basicQChem5.1         water_mp4sdq.out
+# MP        QChem       QChemMP4SDTQTest      basicQChem5.1         water_mp4.out
+# MP        QChem       GenericMP2Test        basicQChem5.4         water_mp2.out
+# MP        QChem       GenericMP3Test        basicQChem5.4         water_mp3.out
+# MP        QChem       QChemMP4SDQTest       basicQChem5.4         water_mp4sdq.out
+# MP        QChem       QChemMP4SDTQTest      basicQChem5.4         water_mp4.out
+# MP        Turbomole   GenericMP2Test        basicTurbomole7.2     water_mp2/basis    water_mp2/control    water_mp2/coord    water_mp2/mos    water_mp2/dscf.out    water_mp2/ccsdf12.out
+# MP        Turbomole   GenericMP2Test        basicTurbomole7.4     water_mp2/basis    water_mp2/control    water_mp2/coord    water_mp2/mos    water_mp2/dscf.out    water_mp2/ccsdf12.out
+# MP        Turbomole   GenericMP2Test        basicTurbomole7.4     water_mp2_rimp2/basis    water_mp2_rimp2/control    water_mp2_rimp2/coord    water_mp2_rimp2/mos    water_mp2_rimp2/dscf.out    water_mp2_rimp2/rimp2.out
+# MP        Turbomole   GenericMP2Test        basicTurbomole7.4     water_mp2_ricc2/basis    water_mp2_ricc2/control    water_mp2_ricc2/coord    water_mp2_ricc2/mos    water_mp2_ricc2/dscf.out    water_mp2_ricc2/ricc2.out
+# MP        Turbomole   GenericMP3Test        basicTurbomole7.4     water_mp3/basis    water_mp3/control    water_mp3/coord    water_mp3/mos    water_mp3/dscf.out    water_mp3/ccsdf12.out
+
+# NMR       ORCA        GenericNMRTest        basicORCA4.1          dvb_nmr.out
+# NMR       ORCA        GenericNMRTest        basicORCA4.2          dvb_nmr.out
+# NMR       ORCA        GenericNMRTest        basicORCA5.0          dvb_nmr.out
+# NMR       ORCA        GenericNMRCouplingTest        basicORCA5.0          dvb_coupling_nmr.out
+
+# Polar     DALTON      ReferencePolarTest    basicDALTON-2015      Trp_polar_abalnr.out
+# Polar     FChk        ReferencePolarTest    basicGaussian16       Trp_polar.fchk
+# Polar     GAMESS      ReferencePolarTest    basicGAMESS-US2017    Trp_polar_tdhf.out
+# Polar     GAMESS      ReferencePolarTest    basicGAMESS-US2018    Trp_polar_tdhf.out
+# Polar     Gaussian    ReferencePolarTest    basicGaussian09       Trp_polar.log
+# Polar     Gaussian    ReferencePolarTest    basicGaussian16       Trp_polar.log
+# Polar     Gaussian    ReferencePolarTest    basicGaussian16       Trp_polar_G16C01.log
+# Polar     Molpro      ReferencePolarTest    basicMolpro2012       Trp_polar.out
+# Polar     NWChem      ReferencePolarTest    basicNWChem6.5        Trp_polar.out
+# Polar     NWChem      ReferencePolarTest    basicNWChem7.0        Trp_polar.out
+# Polar     ORCA        ReferencePolarTest    basicORCA4.1          Trp_polar.out
+# Polar     ORCA        ReferencePolarTest    basicORCA4.2          Trp_polar.out
+# Polar     ORCA        ReferencePolarTest    basicORCA5.0          Trp_polar.out
+# Polar     QChem       ReferencePolarTest    basicQChem5.1         Trp_polar.out
+# Polar     QChem       ReferencePolarTest    basicQChem5.4         Trp_polar.out
+
+# Scan      Gaussian     GaussianRelaxedScanTest               basicGaussian09       dvb_scan.log
+# Scan      Gaussian     GaussianRelaxedScanTest               basicGaussian16       dvb_scan_relaxed.log
+# Scan      Gaussian     GaussianUnrelaxedScanTest             basicGaussian16       dvb_scan_unrelaxed.log
+# Scan      Jaguar       JaguarRelaxedScanTest                 basicJaguar8.3        dvb_scan.out
+# Scan      ORCA         GenericRelaxedScanTest                basicORCA4.2          dvb_scan.out
+# Scan      ORCA         GenericUnrelaxedScanTest              basicORCA4.2          dvb_scan_unrelaxed.out
+# Scan      ORCA         GenericRelaxedScanTest                basicORCA5.0          dvb_scan.out
+# Scan      ORCA         GenericUnrelaxedScanTest              basicORCA5.0          dvb_scan_unrelaxed.out
+
+# SP        ADF         ADFSPTest             basicADF2007.01             dvb_sp_b.adfout
+# SP        ADF         ADFSPTest             basicADF2013.01             dvb_sp_b.adfout
+# SP        DALTON      GenericHFSPTest       basicDALTON-2013            dvb_sp_hf.out
+# SP        DALTON      GenericSPTest         basicDALTON-2013            dvb_sp_ks.out
+# SP        DALTON      GenericHFSPTest       basicDALTON-2015            dvb_sp_hf.out
+# SP        DALTON      GenericSPTest         basicDALTON-2015            dvb_sp_ks.out
+# SP        FChk        GenericSPTest         basicGaussian09             dvb_sp.fchk
+# SP        FChk        GenericSPTest         basicGaussian16             dvb_sp.fchk
+# SP        FChk        GenericSPTest         basicQChem5.2               dvb_sp_modified.fchk
+# SP        FChk        GenericSPTest         basicQChem5.4               dvb_sp.fchk
+# SP        GAMESSUK    GenericSPTest         basicGAMESS-UK7.0           dvb_sp_b.out
+# SP        GAMESSUK    GenericHFSPTest       basicGAMESS-UK8.0           dvb_sp_hf.out
+# SP        GAMESSUK    GenericSPTest         basicGAMESS-UK8.0           dvb_sp_ks.out
+# SP        GAMESS      GenericHFSPTest       basicFirefly8.0             dvb_sp.out
+# SP        GAMESS      GenericSPTest         basicGAMESS-US2017          dvb_sp.out
+# SP        GAMESS      GenericSPTest         basicGAMESS-US2018          dvb_sp.out
+# SP        GAMESSDAT   GenericSPTest         basicGAMESS-US2018          dvb_sp.dat
 SP        Gaussian    GaussianSPTest        basicGaussian09             dvb_sp.out
 SP        Gaussian    GaussianSPTest        basicGaussian16             dvb_sp.out
 SP        Gaussian    GaussianSPTest        basicGaussian16             dvb_sp_no.out
-SP        Jaguar      Jaguar7SPTest         basicJaguar7.0              dvb_sp.out
-SP        Jaguar      JaguarHFSPTest        basicJaguar8.3              dvb_sp_hf.out
-SP        Jaguar      JaguarSPTest          basicJaguar8.3              dvb_sp_ks.out
-SP        Molcas      MolcasSPTest          basicOpenMolcas18.0         dvb_sp.out
-SP        Molpro      MolproSPTest          basicMolpro2006             dvb_sphf.out
-SP        Molpro      MolproSPTest          basicMolpro2012             dvb_sphf.out
-SP        NBO         NBOSPTest             basicNBO7.0/basicORCA5.0    dvb_sp.nbo.out
-SP        NWChem      GenericHFSPTest       basicNWChem6.0              dvb_sp_hf.out
-SP        NWChem      NWChemKSSPTest        basicNWChem6.0              dvb_sp_ks.out
-SP        NWChem      GenericHFSPTest       basicNWChem6.5              dvb_sp_hf.out
-SP        NWChem      NWChemKSSPTest        basicNWChem6.5              dvb_sp_ks.out
-SP        NWChem      GenericHFSPTest       basicNWChem7.0              dvb_sp_hf.out
-SP        NWChem      NWChemKSSPTest        basicNWChem7.0              dvb_sp_ks.out
-SP        ORCA        OrcaSPTest            basicORCA4.1                dvb_sp.out
-SP        ORCA        OrcaSPTest            basicORCA4.2                dvb_sp.out
-SP        ORCA        OrcaSPTest            basicORCA5.0                dvb_sp.out
-SP        Psi3        Psi3SPTest            basicPsi3                   dvb_sp_hf.out
+# SP        Jaguar      Jaguar7SPTest         basicJaguar7.0              dvb_sp.out
+# SP        Jaguar      JaguarHFSPTest        basicJaguar8.3              dvb_sp_hf.out
+# SP        Jaguar      JaguarSPTest          basicJaguar8.3              dvb_sp_ks.out
+# SP        Molcas      MolcasSPTest          basicOpenMolcas18.0         dvb_sp.out
+# SP        Molpro      MolproSPTest          basicMolpro2006             dvb_sphf.out
+# SP        Molpro      MolproSPTest          basicMolpro2012             dvb_sphf.out
+# SP        NBO         NBOSPTest             basicNBO7.0/basicORCA5.0    dvb_sp.nbo.out
+# SP        NWChem      GenericHFSPTest       basicNWChem6.0              dvb_sp_hf.out
+# SP        NWChem      NWChemKSSPTest        basicNWChem6.0              dvb_sp_ks.out
+# SP        NWChem      GenericHFSPTest       basicNWChem6.5              dvb_sp_hf.out
+# SP        NWChem      NWChemKSSPTest        basicNWChem6.5              dvb_sp_ks.out
+# SP        NWChem      GenericHFSPTest       basicNWChem7.0              dvb_sp_hf.out
+# SP        NWChem      NWChemKSSPTest        basicNWChem7.0              dvb_sp_ks.out
+# SP        ORCA        OrcaSPTest            basicORCA4.1                dvb_sp.out
+# SP        ORCA        OrcaSPTest            basicORCA4.2                dvb_sp.out
+# SP        ORCA        OrcaSPTest            basicORCA5.0                dvb_sp.out
+# SP        Psi3        Psi3SPTest            basicPsi3                   dvb_sp_hf.out
 SP        Psi4        PsiHFSPTest           basicPsi4-1.2.1             dvb_sp_rhf.out
 SP        Psi4        PsiSPTest             basicPsi4-1.2.1             dvb_sp_rks.out
 SP        Psi4        PsiHFSPTest           basicPsi4-1.3.1             dvb_sp_rhf.out
 SP        Psi4        PsiSPTest             basicPsi4-1.3.1             dvb_sp_rks.out
 SP        Psi4        PsiHFSPTest           basicPsi4-1.7               dvb_sp_rhf.out
 SP        Psi4        PsiSPTest             basicPsi4-1.7               dvb_sp_rks.out
-SP        QChem       GenericSPTest         basicQChem5.1               dvb_sp.out
-SP        QChem       GenericSPTest         basicQChem5.4               dvb_sp.out
-SP        Turbomole   TurbomoleSPTest       basicTurbomole5.9           dvb_sp_symm/mos       dvb_sp_symm/basis      dvb_sp_symm/control      dvb_sp_symm/dscf.out      dvb_sp_symm/coord
-SP        Turbomole   TurbomoleHFSPTest     basicTurbomole7.5           dvb_sp/basis      dvb_sp/control      dvb_sp/mos      dvb_sp/dscf.out      dvb_sp/coord
-SP        XTB         XTBSPTest             basicXTB6.6.1/dvb_sp        dvb_sp.out
-SP        DALTON      GenericDispersionTest basicDALTON-2018            dvb_dispersion_bp86_d3zero.out
-SP        GAMESS      FireflyDispersionTest basicFirefly8.1             dvb_dispersion_bp86_d3zero.out
-SP        GAMESS      GenericDispersionTest basicGAMESS-US2018          dvb_dispersion_bp86_d3zero.out
-SP        Gaussian    GenericDispersionTest basicGaussian09             dvb_dispersion_bp86_d3zero.out
-SP        Gaussian    GenericDispersionTest basicGaussian16             dvb_dispersion_bp86_d3zero.out
-SP        NWChem      GenericDispersionTest basicNWChem6.8              dvb_dispersion_bp86_d3zero.out
-SP        NWChem      GenericDispersionTest basicNWChem7.0              dvb_dispersion_bp86_d3zero.out
-SP        ORCA        GenericDispersionTest basicORCA4.1                dvb_dispersion_bp86_d3zero.out
-SP        ORCA        GenericDispersionTest basicORCA4.2                dvb_dispersion_bp86_d3zero.out
-SP        ORCA        GenericDispersionTest basicORCA5.0                dvb_dispersion_bp86_d3zero.out
-SP        Psi4        GenericDispersionTest basicPsi4-1.2.1             dvb_dispersion_bp86_d3zero.out
-SP        Psi4        GenericDispersionTest basicPsi4-1.3.1             dvb_dispersion_bp86_d3zero.out
-SP        Psi4        GenericDispersionTest basicPsi4-1.7               dvb_dispersion_bp86_d3zero.out
-SP        QChem       GenericDispersionTest basicQChem5.1               dvb_dispersion_bp86_d3zero.out
-SP        QChem       GenericDispersionTest basicQChem5.4               dvb_dispersion_bp86_d3zero.out
-SP        Gaussian    GaussianPerformanceMetadataTest basicGaussian16               dvb_sp.out
-SP        ORCA        ORCAPerformanceMetadataTest basicORCA5.0          dvb_perf.log
-SP        Turbomole   TurbomolePerformanceMetadataTest basicTurbomole7.5           dvb_sp/basis      dvb_sp/control      dvb_sp/mos      dvb_sp/dscf.out      dvb_sp/coord
-SP        Gaussian    IEFPCMMetadataTest    basicGaussian16             water_hf_solvent_pcm.log
-SP        Gaussian    CPCMMetadataTest      basicGaussian16             water_hf_solvent_cpcm.log
-SP        Gaussian    SCIPCMMetadataTest    basicGaussian16             water_hf_solvent_scipcm.log
-SP        Gaussian    IPCMMetadataTest      basicGaussian16             water_hf_solvent_ipcm.log
-SP        Gaussian    SMDIEFPCMMetadataTest basicGaussian16             water_hf_solvent_smd.log
-SP        Turbomole   COSMOMetadataTest     basicTurbomole7.5           water_hf_solvent_cosmo/basis      water_hf_solvent_cosmo/control      water_hf_solvent_cosmo/mos      water_hf_solvent_cosmo/water.log      water_hf_solvent_cosmo/coord
-SP        ORCA        CPCMMetadataTest      basicORCA5.0                water_hf_solvent_cpcm.log
-SP        ORCA        CPCMCOSMOMetadataTest basicORCA5.0                water_hf_solvent_cpcm_cosmo.log
-SP        ORCA        SMDCPCMMetadataTest   basicORCA5.0                water_hf_solvent_smd.log
-SP        QChem       COSMOMetadataTest          basicQChem6.0               water_hf_solvent_cosmo.out
-SP        QChem       CPCMCOSMOMetadataTest      basicQChem6.0               water_hf_solvent_pcm_cosmo.out
-SP        QChem       CPCMMetadataTest           basicQChem6.0               water_hf_solvent_pcm_cpcm.out
-SP        QChem       IEFPCMMetadataTest         basicQChem6.0               water_hf_solvent_pcm_iefpcm.out
-SP        QChem       QChemSMDCPCMMetadataTest   basicQChem6.0               water_hf_solvent_smd_cpcm.out
-SP        QChem       QChemSMDIEFPCMMetadataTest      basicQChem6.0               water_hf_solvent_smd_iefpcm.out
-
-SPun      ADF         GenericSPunTest       basicADF2007.01       dvb_un_sp.adfout
-SPun      ADF         GenericSPunTest       basicADF2013.01       dvb_un_sp.adfout
-SPun      DALTON      GenericROSPTest       basicDALTON-2013      dvb_sp_un_hf.out
-SPun      DALTON      GenericROSPTest       basicDALTON-2013      dvb_sp_un_ks.out
-SPun      DALTON      GenericROSPTest       basicDALTON-2015      dvb_sp_un_hf.out
-SPun      DALTON      GenericROSPTest       basicDALTON-2015      dvb_sp_un_ks.out
-SPun      FChk        GenericSPunTest       basicGaussian09       dvb_un_sp.fchk
-SPun      FChk        GenericSPunTest       basicGaussian16       dvb_un_sp.fchk
-SPun      FChk        GenericSPunTest       basicQChem5.2         dvb_sp_un_modified.fchk
-SPun      FChk        GenericSPunTest       basicQChem5.4         dvb_sp_un.fchk
-SPun      GAMESSUK    GamessUK70SPunTest    basicGAMESS-UK7.0     dvb_un_sp_b.out
-SPun      GAMESSUK    GamessUK80SPunTest    basicGAMESS-UK8.0     dvb_un_sp_hf.out
-SPun      GAMESSUK    GamessUK80SPunTest    basicGAMESS-UK8.0     dvb_un_sp_ks.out
-SPun      GAMESS      GenericSPunTest       basicGAMESS-US2017    dvb_un_sp.out
-SPun      GAMESS      GenericSPunTest       basicGAMESS-US2018    dvb_un_sp.out
-SPun      GAMESS      GenericSPunTest       basicFirefly8.0       dvb_un_sp.out
+# SP        QChem       GenericSPTest         basicQChem5.1               dvb_sp.out
+# SP        QChem       GenericSPTest         basicQChem5.4               dvb_sp.out
+# SP        Turbomole   TurbomoleSPTest       basicTurbomole5.9           dvb_sp_symm/mos       dvb_sp_symm/basis      dvb_sp_symm/control      dvb_sp_symm/dscf.out      dvb_sp_symm/coord
+# SP        Turbomole   TurbomoleHFSPTest     basicTurbomole7.5           dvb_sp/basis      dvb_sp/control      dvb_sp/mos      dvb_sp/dscf.out      dvb_sp/coord
+# SP        XTB         XTBSPTest             basicXTB6.6.1/dvb_sp        dvb_sp.out
+# SP        DALTON      GenericDispersionTest basicDALTON-2018            dvb_dispersion_bp86_d3zero.out
+# SP        GAMESS      FireflyDispersionTest basicFirefly8.1             dvb_dispersion_bp86_d3zero.out
+# SP        GAMESS      GenericDispersionTest basicGAMESS-US2018          dvb_dispersion_bp86_d3zero.out
+# SP        Gaussian    GenericDispersionTest basicGaussian09             dvb_dispersion_bp86_d3zero.out
+# SP        Gaussian    GenericDispersionTest basicGaussian16             dvb_dispersion_bp86_d3zero.out
+# SP        NWChem      GenericDispersionTest basicNWChem6.8              dvb_dispersion_bp86_d3zero.out
+# SP        NWChem      GenericDispersionTest basicNWChem7.0              dvb_dispersion_bp86_d3zero.out
+# SP        ORCA        GenericDispersionTest basicORCA4.1                dvb_dispersion_bp86_d3zero.out
+# SP        ORCA        GenericDispersionTest basicORCA4.2                dvb_dispersion_bp86_d3zero.out
+# SP        ORCA        GenericDispersionTest basicORCA5.0                dvb_dispersion_bp86_d3zero.out
+# SP        Psi4        GenericDispersionTest basicPsi4-1.2.1             dvb_dispersion_bp86_d3zero.out
+# SP        Psi4        GenericDispersionTest basicPsi4-1.3.1             dvb_dispersion_bp86_d3zero.out
+# SP        Psi4        GenericDispersionTest basicPsi4-1.7               dvb_dispersion_bp86_d3zero.out
+# SP        QChem       GenericDispersionTest basicQChem5.1               dvb_dispersion_bp86_d3zero.out
+# SP        QChem       GenericDispersionTest basicQChem5.4               dvb_dispersion_bp86_d3zero.out
+# SP        Gaussian    GaussianPerformanceMetadataTest basicGaussian16               dvb_sp.out
+# SP        ORCA        ORCAPerformanceMetadataTest basicORCA5.0          dvb_perf.log
+# SP        Turbomole   TurbomolePerformanceMetadataTest basicTurbomole7.5           dvb_sp/basis      dvb_sp/control      dvb_sp/mos      dvb_sp/dscf.out      dvb_sp/coord
+# SP        Gaussian    IEFPCMMetadataTest    basicGaussian16             water_hf_solvent_pcm.log
+# SP        Gaussian    CPCMMetadataTest      basicGaussian16             water_hf_solvent_cpcm.log
+# SP        Gaussian    SCIPCMMetadataTest    basicGaussian16             water_hf_solvent_scipcm.log
+# SP        Gaussian    IPCMMetadataTest      basicGaussian16             water_hf_solvent_ipcm.log
+# SP        Gaussian    SMDIEFPCMMetadataTest basicGaussian16             water_hf_solvent_smd.log
+# SP        Turbomole   COSMOMetadataTest     basicTurbomole7.5           water_hf_solvent_cosmo/basis      water_hf_solvent_cosmo/control      water_hf_solvent_cosmo/mos      water_hf_solvent_cosmo/water.log      water_hf_solvent_cosmo/coord
+# SP        ORCA        CPCMMetadataTest      basicORCA5.0                water_hf_solvent_cpcm.log
+# SP        ORCA        CPCMCOSMOMetadataTest basicORCA5.0                water_hf_solvent_cpcm_cosmo.log
+# SP        ORCA        SMDCPCMMetadataTest   basicORCA5.0                water_hf_solvent_smd.log
+# SP        QChem       COSMOMetadataTest          basicQChem6.0               water_hf_solvent_cosmo.out
+# SP        QChem       CPCMCOSMOMetadataTest      basicQChem6.0               water_hf_solvent_pcm_cosmo.out
+# SP        QChem       CPCMMetadataTest           basicQChem6.0               water_hf_solvent_pcm_cpcm.out
+# SP        QChem       IEFPCMMetadataTest         basicQChem6.0               water_hf_solvent_pcm_iefpcm.out
+# SP        QChem       QChemSMDCPCMMetadataTest   basicQChem6.0               water_hf_solvent_smd_cpcm.out
+# SP        QChem       QChemSMDIEFPCMMetadataTest      basicQChem6.0               water_hf_solvent_smd_iefpcm.out
+
+# SPun      ADF         GenericSPunTest       basicADF2007.01       dvb_un_sp.adfout
+# SPun      ADF         GenericSPunTest       basicADF2013.01       dvb_un_sp.adfout
+# SPun      DALTON      GenericROSPTest       basicDALTON-2013      dvb_sp_un_hf.out
+# SPun      DALTON      GenericROSPTest       basicDALTON-2013      dvb_sp_un_ks.out
+# SPun      DALTON      GenericROSPTest       basicDALTON-2015      dvb_sp_un_hf.out
+# SPun      DALTON      GenericROSPTest       basicDALTON-2015      dvb_sp_un_ks.out
+# SPun      FChk        GenericSPunTest       basicGaussian09       dvb_un_sp.fchk
+# SPun      FChk        GenericSPunTest       basicGaussian16       dvb_un_sp.fchk
+# SPun      FChk        GenericSPunTest       basicQChem5.2         dvb_sp_un_modified.fchk
+# SPun      FChk        GenericSPunTest       basicQChem5.4         dvb_sp_un.fchk
+# SPun      GAMESSUK    GamessUK70SPunTest    basicGAMESS-UK7.0     dvb_un_sp_b.out
+# SPun      GAMESSUK    GamessUK80SPunTest    basicGAMESS-UK8.0     dvb_un_sp_hf.out
+# SPun      GAMESSUK    GamessUK80SPunTest    basicGAMESS-UK8.0     dvb_un_sp_ks.out
+# SPun      GAMESS      GenericSPunTest       basicGAMESS-US2017    dvb_un_sp.out
+# SPun      GAMESS      GenericSPunTest       basicGAMESS-US2018    dvb_un_sp.out
+# SPun      GAMESS      GenericSPunTest       basicFirefly8.0       dvb_un_sp.out
 SPun      Gaussian    GaussianSPunTest      basicGaussian09       dvb_un_sp_b.log
 SPun      Gaussian    GaussianSPunTest      basicGaussian16       dvb_un_sp_b.log
 SPun      Gaussian    GaussianSPunTest      basicGaussian16       dvb_un_sp_nso.log
-SPun      Jaguar      JaguarSPunTest        basicJaguar7.0        dvb_un_sp.out
-SPun      Jaguar      JaguarSPunTest        basicJaguar8.3        dvb_un_sp_hf.out
-SPun      Jaguar      JaguarSPunTest        basicJaguar8.3        dvb_un_sp_ks.out
-SPun	  Molcas      GenericSPunTest       basicOpenMolcas18.0	  dvb_sp_un.out
-SPun      Molpro      GenericSPunTest       basicMolpro2006       dvb_sphf_un.out
-SPun      Molpro      GenericSPunTest       basicMolpro2012       dvb_sphf_un.out
-SPun      NWChem      GenericSPunTest       basicNWChem6.0        dvb_un_sp_ks.out
-SPun      NWChem      GenericSPunTest       basicNWChem6.5        dvb_un_sp_ks.out
-SPun      NWChem      GenericSPunTest       basicNWChem7.0        dvb_un_sp_ks.out
-SPun      ORCA        GenericSPunTest       basicORCA4.1          dvb_sp_un.out
-SPun      ORCA        GenericSPunTest       basicORCA4.2          dvb_sp_un.out
-SPun      ORCA        GenericSPunTest       basicORCA5.0          dvb_sp_un.out
-SPun      Psi4        GenericROSPTest       basicPsi4-1.2.1       dvb_sp_rohf.out
+# SPun      Jaguar      JaguarSPunTest        basicJaguar7.0        dvb_un_sp.out
+# SPun      Jaguar      JaguarSPunTest        basicJaguar8.3        dvb_un_sp_hf.out
+# SPun      Jaguar      JaguarSPunTest        basicJaguar8.3        dvb_un_sp_ks.out
+# SPun	  Molcas      GenericSPunTest       basicOpenMolcas18.0	  dvb_sp_un.out
+# SPun      Molpro      GenericSPunTest       basicMolpro2006       dvb_sphf_un.out
+# SPun      Molpro      GenericSPunTest       basicMolpro2012       dvb_sphf_un.out
+# SPun      NWChem      GenericSPunTest       basicNWChem6.0        dvb_un_sp_ks.out
+# SPun      NWChem      GenericSPunTest       basicNWChem6.5        dvb_un_sp_ks.out
+# SPun      NWChem      GenericSPunTest       basicNWChem7.0        dvb_un_sp_ks.out
+# SPun      ORCA        GenericSPunTest       basicORCA4.1          dvb_sp_un.out
+# SPun      ORCA        GenericSPunTest       basicORCA4.2          dvb_sp_un.out
+# SPun      ORCA        GenericSPunTest       basicORCA5.0          dvb_sp_un.out
+# SPun      Psi4        GenericROSPTest       basicPsi4-1.2.1       dvb_sp_rohf.out
 SPun      Psi4        GenericSPunTest       basicPsi4-1.2.1       dvb_sp_uhf.out
 SPun      Psi4        GenericSPunTest       basicPsi4-1.2.1       dvb_sp_uks.out
-SPun      Psi4        GenericROSPTest       basicPsi4-1.3.1       dvb_sp_rohf.out
+# SPun      Psi4        GenericROSPTest       basicPsi4-1.3.1       dvb_sp_rohf.out
 SPun      Psi4        GenericSPunTest       basicPsi4-1.3.1       dvb_sp_uhf.out
 SPun      Psi4        GenericSPunTest       basicPsi4-1.3.1       dvb_sp_uks.out
-SPun      Psi4        GenericROSPTest       basicPsi4-1.7         dvb_sp_rohf.out
+# SPun      Psi4        GenericROSPTest       basicPsi4-1.7         dvb_sp_rohf.out
 SPun      Psi4        GenericSPunTest       basicPsi4-1.7         dvb_sp_uhf.out
 SPun      Psi4        GenericSPunTest       basicPsi4-1.7         dvb_sp_uks.out
-SPun      QChem       GenericSPunTest       basicQChem5.1         dvb_sp_un.out
-SPun      QChem       GenericSPunTest       basicQChem5.4         dvb_sp_un.out
-SPun      Turbomole   GenericSPunTest       basicTurbomole5.9     dvb_un_sp/alpha    dvb_un_sp/beta    dvb_un_sp/basis    dvb_un_sp/control    dvb_un_sp/dscf.out    dvb_un_sp/coord    dvb_un_sp/gradient
-
-TD        ADF         ADFTDDFTTest          basicADF2007.01       dvb_td.adfout
-TD        ADF         ADFTDDFTTest          basicADF2013.01       dvb_td.adfout
-TD        DALTON      DALTONTDTest          basicDALTON-2013      dvb_td.out
-TD        DALTON      DALTONTDTest          basicDALTON-2015      dvb_td.out
-TD        FChk        GaussianTDDFTTest     basicGaussian09       dvb_td.fchk
-TD        FChk        GaussianTDDFTTest     basicGaussian16       dvb_td.fchk
-TD        FChk        QChemTDDFTTest        basicQChem5.4         dvb_td.fchk
-TD        GAMESS      GenericTDTest         basicFirefly8.0       dvb_td.out
-TD        GAMESS      GenericTDDFTtrpTest   basicFirefly8.0       dvb_td_trplet.out
-TD        GAMESS      GAMESSUSTDDFTTest     basicGAMESS-US2017    dvb_td.out
-TD        GAMESS      GAMESSUSTDDFTTest     basicGAMESS-US2018    dvb_td.out
-TD        GAMESS      GenericTDDFTtrpTest   basicGAMESS-US2017    dvb_td_trplet.out
-TD        GAMESS      GenericTDDFTtrpTest   basicGAMESS-US2018    dvb_td_trplet.out
-TD        Gaussian    GaussianTDDFTTest     basicGaussian09       dvb_td.out
-TD        Gaussian    GaussianTDDFTTest     basicGaussian16       dvb_td.out
-TD        Gaussian    GaussianEOMCCSDTest   basicGaussian16       dvb_eomccsd.log
-TD        Jaguar      JaguarTDDFTTest       basicJaguar8.3        dvb_td.out
-TD        NWChem      GenericTDTest         basicNWChem7.0        dvb_td.out
-TD        ORCA        OrcaTDDFTTest         basicORCA4.1          dvb_td.out
-TD        ORCA        OrcaTDDFTTest         basicORCA4.2          dvb_td.out
-TD        ORCA        OrcaTDDFTTest         basicORCA5.0          dvb_td.out
-TD        ORCA        OrcaROCISTest         basicORCA4.1          dvb_rocis.out
-TD        ORCA        OrcaROCISTest         basicORCA4.2          dvb_rocis.out
-TD        ORCA        OrcaROCISTest         basicORCA5.0          dvb_rocis.out
-TD        ORCA        OrcaADC2Test          basicORCA5.0          dvb_adc2.log
-TD        ORCA        OrcaETPostHFTest      basicORCA5.0          dvb_eom_ccsd.log
-TD        ORCA        OrcaETPostHFTest      basicORCA5.0          dvb_pno_eom_ccsd.log
-TD        ORCA        OrcaSTEOMCCSDTest     basicORCA5.0          dvb_steom_ccsd.log
-TD        ORCA        OrcaSTEOMCCSDTest     basicORCA5.0          dvb_steom_dlpno_ccsd.log
-TD        QChem       QChemTDDFTTest        basicQChem5.1         dvb_td.out
-TD        QChem       QChemTDDFTTest        basicQChem5.4         dvb_td.out
-TD        Turbomole   TurbomoleTDTest       basicTurbomole7.4     CO_TD/basis    CO_TD/control    CO_TD/mos    CO_TD/dscf.out    CO_TD/escf.out    CO_TD/coord
-TD        Turbomole   TurbomoleTDTripTest   basicTurbomole7.4     CO_TD_trip/basis    CO_TD_trip/control    CO_TD_trip/mos    CO_TD_trip/dscf.out    CO_TD_trip/escf.out    CO_TD_trip/coord
-TD        Turbomole   TurbomoleTDCC2Test    basicTurbomole7.4     CO_cc2_TD/basis    CO_cc2_TD/control    CO_cc2_TD/mos    CO_cc2_TD/dscf.out    CO_cc2_TD/ricc2.out    CO_cc2_TD/coord
-TD        Turbomole   TurbomoleTDADC2Test   basicTurbomole7.4     CO_adc2_TD/basis    CO_adc2_TD/control    CO_adc2_TD/mos    CO_adc2_TD/CO.log    CO_adc2_TD/coord
-TD        Turbomole   TurbomoleTDCC2TripTest   basicTurbomole7.4  CO_cc2_TD_trip/basis    CO_cc2_TD_trip/control    CO_cc2_TD_trip/mos    CO_cc2_TD_trip/dscf.out    CO_cc2_TD_trip/ricc2.out    CO_cc2_TD_trip/coord
-
-TDun      Gaussian    GenericTDunTest       basicGaussian09       CO_TD_delta.log
-TDun      Gaussian    GenericTDunTest       basicGaussian16       CO_TD_delta.log
-TDun	  Turbomole   TurbomoleTDunTest     basicTurbomole7.4     CO_TD_un/basis    CO_TD_un/control    CO_TD_un/alpha    CO_TD_un/beta    CO_TD_un/dscf.out    CO_TD_un/escf.out    CO_TD_un/coord
-TDun	  Turbomole   TurbomoleTDunTest     basicTurbomole7.4     CO_cc2_TD_un/basis    CO_cc2_TD_un/control    CO_cc2_TD_un/alpha    CO_cc2_TD_un/beta    CO_cc2_TD_un/dscf.out    CO_cc2_TD_un/ricc2.out    CO_cc2_TD_un/coord
-
-vib       ADF         ADFIRTest             basicADF2007.01       dvb_ir.adfout
-vib       ADF         ADFIRTest             basicADF2013.01       dvb_ir.adfout
-vib       DALTON      GenericIRTest         basicDALTON-2013      dvb_ir.out
-vib       DALTON      GenericIRTest         basicDALTON-2015      dvb_ir.out
-vib       FChk        GaussianIRTest        basicGaussian09       dvb_ir.fchk
-vib       FChk        GaussianIRTest        basicGaussian16       dvb_ir.fchk
-vib       FChk        GenericIRTest         basicQChem5.4         dvb_ir.fchk
-vib       GAMESSUK    GenericIRTest         basicGAMESS-UK7.0     dvb_ir.out
-vib       GAMESSUK    GenericIRTest         basicGAMESS-UK8.0     dvb_ir.out
-vib       GAMESS      FireflyIRTest         basicFirefly8.0       dvb_ir.out
-vib       GAMESS      GamessIRTest          basicGAMESS-US2017    dvb_ir.out
-vib       GAMESS      GamessIRTest          basicGAMESS-US2018    dvb_ir.out
-vib       Gaussian    GaussianIRTest        basicGaussian09       dvb_ir.out
-vib       Gaussian    GaussianIRTest        basicGaussian16       dvb_ir.out
-vib       Gaussian    GaussianIRTest        basicGaussian16       dvb_ir_G16C01.out
-vib       Jaguar      JaguarIRTest          basicJaguar7.0        dvb_ir.out
-vib       Jaguar      JaguarIRTest          basicJaguar8.3        dvb_ir.out
-vib       Molcas      MolcasIRTest          basicOpenMolcas18.0   dvb_ir.out
-vib       Molpro      GenericIRTest         basicMolpro2006       dvb_ir.out            dvb_ir.log
-vib       Molpro      GenericIRTest         basicMolpro2012       dvb_ir.out            dvb_ir.log
-vib       NWChem      NWChemIRTest          basicNWChem7.0        dvb_ir.out
-vib       ORCA        OrcaIRTest            basicORCA4.1          dvb_ir.out
-vib       ORCA        OrcaIRTest            basicORCA4.2          dvb_ir.out
-vib       ORCA        OrcaIRTest            basicORCA5.0          dvb_ir.out
-vib       Psi4        Psi4HFIRTest          basicPsi4-1.2.1       dvb_ir_rhf.out
-vib       Psi4        Psi4HFIRTest          basicPsi4-1.3.1       dvb_ir_rhf.out
-vib       Psi4        Psi4HFIRTest          basicPsi4-1.7         dvb_ir_rhf.out
-vib       Psi4        Psi4KSIRTest          basicPsi4-1.7         dvb_ir_rks.out
-vib       QChem       GenericIRTest         basicQChem5.1         dvb_ir.out
-vib       QChem       GenericIRTest         basicQChem5.4         dvb_ir.out
-vib       Turbomole   TurbomoleIRTest       basicTurbomole5.9     dvb_ir/basis            dvb_ir/control            dvb_ir/mos            dvb_ir/aoforce.out
-vib       XTB         XTBIRTest             basicXTB6.6.1/dvb_ir  dvb_ir.out
-
-vib       GAMESS      GenericIRimgTest      basicGAMESS-US2017    nh3_ts_ir.out
-vib       GAMESS      GenericIRimgTest      basicGAMESS-US2018    nh3_ts_ir.out
-
-vib       DALTON      DALTONRamanTest       basicDALTON-2013      dvb_raman.out
-vib       FChk        GaussianRamanTest     basicGaussian16       dvb_raman.fchk
-vib       GAMESSUK    GenericRamanTest      basicGAMESS-UK7.0     dvb_raman.out
-vib       GAMESSUK    GenericRamanTest      basicGAMESS-UK8.0     dvb_raman.out
-vib       GAMESS      GenericRamanTest      basicFirefly8.0       dvb_raman.out
-vib       Gaussian    GaussianRamanTest     basicGaussian09       dvb_raman.out
-vib       Gaussian    GaussianRamanTest     basicGaussian16       dvb_raman.out
-vib       ORCA        OrcaRamanTest         basicORCA4.1          dvb_raman.out
-vib       ORCA        OrcaRamanTest         basicORCA4.2          dvb_raman.out
-vib       ORCA        OrcaRamanTest         basicORCA5.0          dvb_raman.out
-vib       QChem       QChemRamanTest        basicQChem5.1         dvb_raman.out
-vib       QChem       QChemRamanTest        basicQChem5.4         dvb_raman.out
->>>>>>> 802deb12
+# SPun      QChem       GenericSPunTest       basicQChem5.1         dvb_sp_un.out
+# SPun      QChem       GenericSPunTest       basicQChem5.4         dvb_sp_un.out
+# SPun      Turbomole   GenericSPunTest       basicTurbomole5.9     dvb_un_sp/alpha    dvb_un_sp/beta    dvb_un_sp/basis    dvb_un_sp/control    dvb_un_sp/dscf.out    dvb_un_sp/coord    dvb_un_sp/gradient
+
+# TD        ADF         ADFTDDFTTest          basicADF2007.01       dvb_td.adfout
+# TD        ADF         ADFTDDFTTest          basicADF2013.01       dvb_td.adfout
+# TD        DALTON      DALTONTDTest          basicDALTON-2013      dvb_td.out
+# TD        DALTON      DALTONTDTest          basicDALTON-2015      dvb_td.out
+# TD        FChk        GaussianTDDFTTest     basicGaussian09       dvb_td.fchk
+# TD        FChk        GaussianTDDFTTest     basicGaussian16       dvb_td.fchk
+# TD        FChk        QChemTDDFTTest        basicQChem5.4         dvb_td.fchk
+# TD        GAMESS      GenericTDTest         basicFirefly8.0       dvb_td.out
+# TD        GAMESS      GenericTDDFTtrpTest   basicFirefly8.0       dvb_td_trplet.out
+# TD        GAMESS      GAMESSUSTDDFTTest     basicGAMESS-US2017    dvb_td.out
+# TD        GAMESS      GAMESSUSTDDFTTest     basicGAMESS-US2018    dvb_td.out
+# TD        GAMESS      GenericTDDFTtrpTest   basicGAMESS-US2017    dvb_td_trplet.out
+# TD        GAMESS      GenericTDDFTtrpTest   basicGAMESS-US2018    dvb_td_trplet.out
+# TD        Gaussian    GaussianTDDFTTest     basicGaussian09       dvb_td.out
+# TD        Gaussian    GaussianTDDFTTest     basicGaussian16       dvb_td.out
+# TD        Gaussian    GaussianEOMCCSDTest   basicGaussian16       dvb_eomccsd.log
+# TD        Jaguar      JaguarTDDFTTest       basicJaguar8.3        dvb_td.out
+# TD        NWChem      GenericTDTest         basicNWChem7.0        dvb_td.out
+# TD        ORCA        OrcaTDDFTTest         basicORCA4.1          dvb_td.out
+# TD        ORCA        OrcaTDDFTTest         basicORCA4.2          dvb_td.out
+# TD        ORCA        OrcaTDDFTTest         basicORCA5.0          dvb_td.out
+# TD        ORCA        OrcaROCISTest         basicORCA4.1          dvb_rocis.out
+# TD        ORCA        OrcaROCISTest         basicORCA4.2          dvb_rocis.out
+# TD        ORCA        OrcaROCISTest         basicORCA5.0          dvb_rocis.out
+# TD        ORCA        OrcaADC2Test          basicORCA5.0          dvb_adc2.log
+# TD        ORCA        OrcaETPostHFTest      basicORCA5.0          dvb_eom_ccsd.log
+# TD        ORCA        OrcaETPostHFTest      basicORCA5.0          dvb_pno_eom_ccsd.log
+# TD        ORCA        OrcaSTEOMCCSDTest     basicORCA5.0          dvb_steom_ccsd.log
+# TD        ORCA        OrcaSTEOMCCSDTest     basicORCA5.0          dvb_steom_dlpno_ccsd.log
+# TD        QChem       QChemTDDFTTest        basicQChem5.1         dvb_td.out
+# TD        QChem       QChemTDDFTTest        basicQChem5.4         dvb_td.out
+# TD        Turbomole   TurbomoleTDTest       basicTurbomole7.4     CO_TD/basis    CO_TD/control    CO_TD/mos    CO_TD/dscf.out    CO_TD/escf.out    CO_TD/coord
+# TD        Turbomole   TurbomoleTDTripTest   basicTurbomole7.4     CO_TD_trip/basis    CO_TD_trip/control    CO_TD_trip/mos    CO_TD_trip/dscf.out    CO_TD_trip/escf.out    CO_TD_trip/coord
+# TD        Turbomole   TurbomoleTDCC2Test    basicTurbomole7.4     CO_cc2_TD/basis    CO_cc2_TD/control    CO_cc2_TD/mos    CO_cc2_TD/dscf.out    CO_cc2_TD/ricc2.out    CO_cc2_TD/coord
+# TD        Turbomole   TurbomoleTDADC2Test   basicTurbomole7.4     CO_adc2_TD/basis    CO_adc2_TD/control    CO_adc2_TD/mos    CO_adc2_TD/CO.log    CO_adc2_TD/coord
+# TD        Turbomole   TurbomoleTDCC2TripTest   basicTurbomole7.4  CO_cc2_TD_trip/basis    CO_cc2_TD_trip/control    CO_cc2_TD_trip/mos    CO_cc2_TD_trip/dscf.out    CO_cc2_TD_trip/ricc2.out    CO_cc2_TD_trip/coord
+
+# TDun      Gaussian    GenericTDunTest       basicGaussian09       CO_TD_delta.log
+# TDun      Gaussian    GenericTDunTest       basicGaussian16       CO_TD_delta.log
+# TDun	  Turbomole   TurbomoleTDunTest     basicTurbomole7.4     CO_TD_un/basis    CO_TD_un/control    CO_TD_un/alpha    CO_TD_un/beta    CO_TD_un/dscf.out    CO_TD_un/escf.out    CO_TD_un/coord
+# TDun	  Turbomole   TurbomoleTDunTest     basicTurbomole7.4     CO_cc2_TD_un/basis    CO_cc2_TD_un/control    CO_cc2_TD_un/alpha    CO_cc2_TD_un/beta    CO_cc2_TD_un/dscf.out    CO_cc2_TD_un/ricc2.out    CO_cc2_TD_un/coord
+
+# vib       ADF         ADFIRTest             basicADF2007.01       dvb_ir.adfout
+# vib       ADF         ADFIRTest             basicADF2013.01       dvb_ir.adfout
+# vib       DALTON      GenericIRTest         basicDALTON-2013      dvb_ir.out
+# vib       DALTON      GenericIRTest         basicDALTON-2015      dvb_ir.out
+# vib       FChk        GaussianIRTest        basicGaussian09       dvb_ir.fchk
+# vib       FChk        GaussianIRTest        basicGaussian16       dvb_ir.fchk
+# vib       FChk        GenericIRTest         basicQChem5.4         dvb_ir.fchk
+# vib       GAMESSUK    GenericIRTest         basicGAMESS-UK7.0     dvb_ir.out
+# vib       GAMESSUK    GenericIRTest         basicGAMESS-UK8.0     dvb_ir.out
+# vib       GAMESS      FireflyIRTest         basicFirefly8.0       dvb_ir.out
+# vib       GAMESS      GamessIRTest          basicGAMESS-US2017    dvb_ir.out
+# vib       GAMESS      GamessIRTest          basicGAMESS-US2018    dvb_ir.out
+# vib       Gaussian    GaussianIRTest        basicGaussian09       dvb_ir.out
+# vib       Gaussian    GaussianIRTest        basicGaussian16       dvb_ir.out
+# vib       Gaussian    GaussianIRTest        basicGaussian16       dvb_ir_G16C01.out
+# vib       Jaguar      JaguarIRTest          basicJaguar7.0        dvb_ir.out
+# vib       Jaguar      JaguarIRTest          basicJaguar8.3        dvb_ir.out
+# vib       Molcas      MolcasIRTest          basicOpenMolcas18.0   dvb_ir.out
+# vib       Molpro      GenericIRTest         basicMolpro2006       dvb_ir.out            dvb_ir.log
+# vib       Molpro      GenericIRTest         basicMolpro2012       dvb_ir.out            dvb_ir.log
+# vib       NWChem      NWChemIRTest          basicNWChem7.0        dvb_ir.out
+# vib       ORCA        OrcaIRTest            basicORCA4.1          dvb_ir.out
+# vib       ORCA        OrcaIRTest            basicORCA4.2          dvb_ir.out
+# vib       ORCA        OrcaIRTest            basicORCA5.0          dvb_ir.out
+# vib       Psi4        Psi4HFIRTest          basicPsi4-1.2.1       dvb_ir_rhf.out
+# vib       Psi4        Psi4HFIRTest          basicPsi4-1.3.1       dvb_ir_rhf.out
+# vib       Psi4        Psi4HFIRTest          basicPsi4-1.7         dvb_ir_rhf.out
+# vib       Psi4        Psi4KSIRTest          basicPsi4-1.7         dvb_ir_rks.out
+# vib       QChem       GenericIRTest         basicQChem5.1         dvb_ir.out
+# vib       QChem       GenericIRTest         basicQChem5.4         dvb_ir.out
+# vib       Turbomole   TurbomoleIRTest       basicTurbomole5.9     dvb_ir/basis            dvb_ir/control            dvb_ir/mos            dvb_ir/aoforce.out
+# vib       XTB         XTBIRTest             basicXTB6.6.1/dvb_ir  dvb_ir.out
+
+# vib       GAMESS      GenericIRimgTest      basicGAMESS-US2017    nh3_ts_ir.out
+# vib       GAMESS      GenericIRimgTest      basicGAMESS-US2018    nh3_ts_ir.out
+
+# vib       DALTON      DALTONRamanTest       basicDALTON-2013      dvb_raman.out
+# vib       FChk        GaussianRamanTest     basicGaussian16       dvb_raman.fchk
+# vib       GAMESSUK    GenericRamanTest      basicGAMESS-UK7.0     dvb_raman.out
+# vib       GAMESSUK    GenericRamanTest      basicGAMESS-UK8.0     dvb_raman.out
+# vib       GAMESS      GenericRamanTest      basicFirefly8.0       dvb_raman.out
+# vib       Gaussian    GaussianRamanTest     basicGaussian09       dvb_raman.out
+# vib       Gaussian    GaussianRamanTest     basicGaussian16       dvb_raman.out
+# vib       ORCA        OrcaRamanTest         basicORCA4.1          dvb_raman.out
+# vib       ORCA        OrcaRamanTest         basicORCA4.2          dvb_raman.out
+# vib       ORCA        OrcaRamanTest         basicORCA5.0          dvb_raman.out
+# vib       QChem       QChemRamanTest        basicQChem5.1         dvb_raman.out
+# vib       QChem       QChemRamanTest        basicQChem5.4         dvb_raman.out