--- conflicted
+++ resolved
@@ -35,11 +35,7 @@
 module_names = [
     "SP", "SPun", "GeoOpt", "Basis", "Core",    # Basic calculations.
     "MP", "CC", "CI", "TD", "TDun",             # Post-SCF calculations.
-<<<<<<< HEAD
-    "vib", "Scan", "BOMD",                      # Other property calculations.
-=======
-    "vib", "Polar", "Scan",                     # Other property calculations.
->>>>>>> cd83c75c
+    "vib", "Polar", "Scan", "BOMD"              # Other property calculations.
 ]
 all_modules = {tn: importlib.import_module('data.test' + tn) for tn in module_names}
 
